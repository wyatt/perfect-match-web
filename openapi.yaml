openapi: 3.1.0
info:
    title: Perfect Match API
    version: 1.0.0
components:
    schemas:
        Profile:
            type: object
            properties:
                complete:
                    type: boolean
                firstName:
                    type: string
                lastName:
                    type: string
                gender:
                    type: string
                genderPref:
                    type: array
                    items:
                        type: string
                age:
                    type: integer
                height:
                    type: integer
                city:
                    type: string
                race:
                    type: array
                    items:
                        type: string
                year:
                    type: string
                college:
                    type: string
                major:
                    type: string
                commitment:
                    type: string
                relationshipType:
                    type: string
                agePref:
                    type: object
                    properties:
                        youngest:
                            type: integer
                        oldest:
                            type: integer
                activities:
                    type: array
                    items:
                        type: string
                describeYourself:
                    type: string
                bio:
                    type: string
        Survey:
            type: object
            properties:
                complete:
                    type: boolean
                p1: { type: string, enum: survey.range }
                p2: { type: string, enum: survey.range }
                p3: { type: string, enum: survey.range }
                p4: { type: string, enum: survey.range }
                p5: { type: string, enum: survey.range }
                p6: { type: string, enum: survey.range }
                p7: { type: string, enum: survey.range }
                p8: { type: string, enum: survey.range }
                p9: { type: string, enum: survey.range }
                p10: { type: String, enum: survey.range }
                p11: { type: String, enum: survey.range }
                p12: { type: String, enum: survey.range }
                p13: { type: String, enum: survey.range }
                p14: { type: String, enum: survey.range }
                p15: { type: String, enum: survey.range }
                p16: { type: String, enum: survey.range }
                p17: { type: String, enum: survey.range }
                p18: { type: String, enum: survey.range }
                p19: { type: String, enum: survey.range }
                generalPersonality: { type: String }
                introvert: { type: Number }
                introvert_same: { type: String }
                easygoing: { type: Number }
                easygoing_same: { type: String }
                numdated: { type: Number }
                longestrelationship: { type: Number }
                ricePurity: { type: String }
                pairedwith: { type: String }
                apps: { type: Array, items: { type: String } }
                politics: { type: Number }
                politically_active: { type: Number }
                habits:
                    type: object
                    properties:
                        drinking: { type: String }
                        smoking: { type: String }
                        weed: { type: String }
                        other: { type: String }
                partner_habits:
                    type: object
                    properties:
                        drinking: { type: String }
                        smoking: { type: String }
                        weed: { type: String }
                        other: { type: String }
                deal_breakers:
                    type: Array
                    items: { type: String }
                partner_deal_breakers:
                    type: Array
                    items: { type: String }
        User:
            type: object
            properties:
                email:
                    type: string
                    format: email
                optIn:
                    type: boolean
                profile:
                    $ref: '#/components/schemas/Profile'
                survey:
                    $ref: '#/components/schemas/Survey'
                crushes:
                    type: Array
                    items: { type: string }
                forbidden:
                    type: Array
                    items: { type: string }
                matches:
                    type: Array
                    items:
                        type: string
                        format: objectId
                matchReviews:
                    type: Array
                    items:
                        type: string
                        format: objectId
                collab:
                    type: object
                    properties:
                        mutual: { type: boolean }
                categoryRanking:
                    type: Array
                    items: { type: number }
                feedback:
                    $ref: '#/components/schemas/SurveyFeedback'
        Match:
            type: object
            properties:
                partnerAId:
                    type: string
                    format: objectId
                partnerBId:
                    type: string
                    format: objectId
                partnerAFeedback:
                    $ref: '#/components/schemas/MatchFeedback'
                partnerBFeedback:
                    $ref: '#/components/schemas/MatchFeedback'
                overallStatus:
                    type: string
                    enum: ['pending', 'complete', 'partial']
        MatchFeedback:
            type: object
            properties:
                overallRating:
                    type: number
                topReasonForRating:
                    type: string
                metMatch:
                    type: boolean
                numberOfDates:
                    type: number
                inRelationshipWithMatch:
                    type: boolean
                additionalComments:
                    type: string
                dateSubmitted:
                    type: string
                    format: date-time
        SurveyFeedback:
            type: object
            properties:
                bad:
                    type: boolean
                opportunities:
                    type: boolean
                fun:
                    type: boolean
                joy:
                    type: boolean
                memories:
                    type: boolean
                anticipation:
                    type: boolean
                categoryRanking:
                    type: Array
                    items: { type: string }
                surveyFeedback:
                    type: string
                otherValentinesDayImpact:
                    type: string
                comments:
                    type: string
paths:
    /api/mutual/matches:
        post:
            summary: Fetch mutual verified matches
            description: This endpoint fetches mutual verified matches for a user with a valid API key, email, and OTP.
            operationId: fetchMutualMatches
            requestBody:
                required: true
                content:
                    application/json:
                        schema:
                            type: object
                            required:
                                - apiKey
                                - email
                                - otp
                            properties:
                                apiKey:
                                    type: string
                                email:
                                    type: string
                                    format: email
                                otp:
                                    type: string
            responses:
                '200':
                    description: Successful response with mutual matches
                '400':
                    description: Bad request, invalid inputs

    /api/mutual/otp:
        post:
            summary: Request One-Time Password
            description: Requests an OTP for a given email address and validates the API token.
            operationId: requestOTP
            requestBody:
                required: true
                content:
                    application/json:
                        schema:
                            type: object
                            required:
                                - email
                                - apiKey
                            properties:
                                email:
                                    type: string
                                    format: email
                                apiKey:
                                    type: string
            responses:
                '200':
                    description: OTP request successful
                '400':
                    description: Bad request, invalid inputs

    /api/review/{matchid}:
        post:
            summary: Update match review
            description: Updates match review details for a given match ID.
            operationId: updateMatchReview
            parameters:
                - name: matchid
                  in: path
                  required: true
                  schema:
                      type: string
            requestBody:
                required: true
                content:
                    application/json:
                        schema:
                            $ref: '#/components/schemas/MatchFeedback'
            responses:
                '200':
                    description: Match review updated successfully
                '400':
                    description: Bad request, invalid inputs

    /api/feedback:
        post:
            summary: Update user feedback
            description: Updates user feedback and returns the updated user profile.
            operationId: updateUserFeedback
            requestBody:
                required: true
                content:
                    application/json:
                        schema:
                            $ref: '#/components/schemas/SurveyFeedback'
            responses:
                '200':
                    description: User feedback updated and profile returned
                    content:
                        application/json:
                            schema:
                                $ref: '#/components/schemas/Profile'
                '400':
                    description: Bad request or invalid session

    /api/matches:
        get:
            summary: Retrieve user matches
            description: Retrieves matches for the authenticated user.
            operationId: getUserMatches
            responses:
                '200':
                    description: List of user matches
                    content:
                        application/json:
                            schema:
                                type: array
                                items:
                                    $ref: '#/components/schemas/Match'

    /api/optin:
        post:
            summary: Update opt-in status
            description: Updates the user's opt-in status for receiving updates or newsletters.
            operationId: updateOptInStatus
            requestBody:
                required: true
                content:
                    application/json:
                        schema:
                            type: object
                            required:
                                - optIn
                            properties:
                                optIn:
                                    type: boolean
            responses:
                '200':
                    description: Opt-in status updated
                '400':
                    description: Bad request or invalid session

    /api/profile:
        get:
            summary: Retrieve user profile
            description: Returns the user's profile details after authentication.
            responses:
                '200':
                    description: User profile data retrieved successfully.
                    content:
                        application/json:
                            schema:
                                $ref: '#/components/schemas/Profile'
                '401':
                    description: Unauthorized access.
        post:
            summary: Update user profile
            description: Updates the user's profile details after authentication.
            requestBody:
                required: true
                content:
                    application/json:
                        schema:
                            $ref: '#/components/schemas/Profile'
            responses:
                '200':
                    description: User profile updated successfully.
                    content:
                        application/json:
                            schema:
                                $ref: '#/components/schemas/Profile'
                '401':
                    description: Unauthorized access.

    /api/restrict:
        post:
            summary: Update user's restrictions
            description: Updates the user's list of crushes and forbidden users after authentication.
            requestBody:
                required: true
                content:
                    application/json:
                        schema:
                            $ref: '#/components/schemas/RestrictionUpdate'
            responses:
                '200':
                    description: Restriction list updated successfully.
                    content:
                        application/json:
                            schema:
                                type: array
                                items:
                                    $ref: '#/components/schemas/User'
                '401':
                    description: Unauthorized access.

    /api/survey:
        post:
            summary: Update survey
            description: Updates the user's survey details after authentication.
            requestBody:
                required: true
                content:
                    application/json:
                        schema:
                            $ref: '#/components/schemas/Survey'
            responses:
                '200':
                    description: Survey updated successfully.
                    content:
                        application/json:
                            schema:
                                $ref: '#/components/schemas/Survey'
                '401':
                    description: Unauthorized access.

    /api/users:
        get:
            summary: Retrieve list of users
            description: Returns a list of users after verifying admin privileges.
            operationId: getUsersByPage
            parameters:
                - in: query
                name: page
                schema:
                    type: integer
                    example: 1
                required: false
                description: Page number for pagination.
                default: 1
                - in: query
                name: limit
                schema:
                    type: integer
                    example: 10
                required: false
                description: Number of users per page.
                default: 0
                - in: query
                name: searchTerm
                schema:
                    type: string
                    example: John
                required: false
                description: Search term to filter users for matching name or email.
            responses:
                '200':
                    description: List of users retrieved successfully.
                    content:
                        application/json:
                            schema:
                                type: array
                                items:
                                    $ref: '#/components/schemas/User'
                '401':
                    description: Unauthorized access.
                '403':
                    description: Access forbidden.

    /api/users/count:
        get:
            summary: Retrieve total user count
            description: Returns the total number of users or filters based on the `status` query parameter.
            operationId: getUserCount
            parameters:
                - in: query
                name: status
                schema:
                    type: string
                    enum: [opted_in, profiled]
                    example: opted_in
                required: false
                description: |
                    Filter users by status:
                    - `opted_in`: Count of users who have opted in.
                    - `profiled`: Count of users who have completed their profile.
                    - Undefined: Total count of all users.
            responses:
                '200':
                    description: Total user count
                    content:
                        application/json:
                            schema:
                                type: integer
                '405':
<<<<<<< HEAD
                    description: Method not allowed
    /api/admin:
        get:
            summary: Verify admin status
            description: Checks if the authenticated user has admin privileges.
            responses:
                200:
                description: User is authenticated and admin status is returned. True if admin, false otherwise.
                content:
                    application/json:
                    schema:
                        type: boolean
                        example: false
                401:
                description: User is not authenticated.
                content:
                    application/json:
                    schema:
                        type: boolean
                        example: false
=======
                    description: Method not allowed
>>>>>>> 023754d4
<|MERGE_RESOLUTION|>--- conflicted
+++ resolved
@@ -485,27 +485,4 @@
                             schema:
                                 type: integer
                 '405':
-<<<<<<< HEAD
-                    description: Method not allowed
-    /api/admin:
-        get:
-            summary: Verify admin status
-            description: Checks if the authenticated user has admin privileges.
-            responses:
-                200:
-                description: User is authenticated and admin status is returned. True if admin, false otherwise.
-                content:
-                    application/json:
-                    schema:
-                        type: boolean
-                        example: false
-                401:
-                description: User is not authenticated.
-                content:
-                    application/json:
-                    schema:
-                        type: boolean
-                        example: false
-=======
-                    description: Method not allowed
->>>>>>> 023754d4
+                    description: Method not allowed