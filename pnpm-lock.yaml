--- conflicted
+++ resolved
@@ -9,16 +9,6 @@
   .:
     dependencies:
       '@aws-sdk/client-ses':
-<<<<<<< HEAD
-        specifier: ^3.723.0
-        version: 3.741.0
-      '@headlessui/react':
-        specifier: ^1.7.19
-        version: 1.7.19(react-dom@18.3.1)(react@18.3.1)
-      '@next/font':
-        specifier: ^14.2.15
-        version: 14.2.15(next@12.3.4)
-=======
         specifier: ^3.741.0
         version: 3.741.0
       '@headlessui/react':
@@ -27,7 +17,6 @@
       '@next/font':
         specifier: ^14.2.15
         version: 14.2.15(next@12.3.4(react-dom@18.3.1(react@18.3.1))(react@18.3.1))
->>>>>>> c6640d62
       '@openapitools/openapi-generator-cli':
         specifier: ^2.15.3
         version: 2.16.3
@@ -75,17 +64,10 @@
         version: 6.13.8
       next:
         specifier: ^12.3.4
-<<<<<<< HEAD
-        version: 12.3.4(react-dom@18.3.1)(react@18.3.1)
-      next-auth:
-        specifier: ^4.24.11
-        version: 4.24.11(next@12.3.4)(nodemailer@6.10.0)(react-dom@18.3.1)(react@18.3.1)
-=======
         version: 12.3.4(react-dom@18.3.1(react@18.3.1))(react@18.3.1)
       next-auth:
         specifier: ^4.24.11
         version: 4.24.11(next@12.3.4(react-dom@18.3.1(react@18.3.1))(react@18.3.1))(nodemailer@6.10.0)(react-dom@18.3.1(react@18.3.1))(react@18.3.1)
->>>>>>> c6640d62
       nodemailer:
         specifier: ^6.9.16
         version: 6.10.0
@@ -100,11 +82,7 @@
         version: 1.7.0(apexcharts@3.54.1)(react@18.3.1)
       react-countdown:
         specifier: ^2.3.6
-<<<<<<< HEAD
-        version: 2.3.6(react-dom@18.3.1)(react@18.3.1)
-=======
         version: 2.3.6(react-dom@18.3.1(react@18.3.1))(react@18.3.1)
->>>>>>> c6640d62
       react-dom:
         specifier: ^18.3.1
         version: 18.3.1(react@18.3.1)
@@ -119,15 +97,6 @@
         version: 2.16.0(react@18.3.1)
       react-type-animation:
         specifier: ^2.1.2
-<<<<<<< HEAD
-        version: 2.1.2(prop-types@15.8.1)(react-dom@18.3.1)(react@18.3.1)
-      react-typed:
-        specifier: ^1.2.0
-        version: 1.2.0(react-dom@18.3.1)(react@18.3.1)
-      react-typical:
-        specifier: ^0.1.3
-        version: 0.1.3(prop-types@15.8.1)(react-dom@18.3.1)(react@18.3.1)
-=======
         version: 2.1.2(prop-types@15.8.1)(react-dom@18.3.1(react@18.3.1))(react@18.3.1)
       react-typed:
         specifier: ^1.2.0
@@ -135,23 +104,15 @@
       react-typical:
         specifier: ^0.1.3
         version: 0.1.3(prop-types@15.8.1)(react-dom@18.3.1(react@18.3.1))(react@18.3.1)
->>>>>>> c6640d62
       redis:
         specifier: ^4.7.0
         version: 4.7.0
       styled-components:
         specifier: ^5.3.11
-<<<<<<< HEAD
-        version: 5.3.11(react-dom@18.3.1)(react-is@18.2.0)(react@18.3.1)
-      survey-react:
-        specifier: ^1.12.17
-        version: 1.12.22(react-dom@18.3.1)(react@18.3.1)
-=======
         version: 5.3.11(react-dom@18.3.1(react@18.3.1))(react-is@18.2.0)(react@18.3.1)
       survey-react:
         specifier: ^1.12.17
         version: 1.12.22(react-dom@18.3.1(react@18.3.1))(react@18.3.1)
->>>>>>> c6640d62
       swr:
         specifier: ^2.3.0
         version: 2.3.2(react@18.3.1)
@@ -197,11 +158,7 @@
         version: 8.5.1
       swagger-ui-react:
         specifier: ^5.18.2
-<<<<<<< HEAD
-        version: 5.18.3(@types/react@18.0.22)(react-dom@18.3.1)(react@18.3.1)
-=======
         version: 5.18.3(@types/react@18.0.22)(react-dom@18.3.1(react@18.3.1))(react@18.3.1)
->>>>>>> c6640d62
       tailwindcss:
         specifier: ^3.4.17
         version: 3.4.17
@@ -340,11 +297,7 @@
     engines: {node: '>=18.0.0'}
 
   '@aws-sdk/credential-providers@3.245.0':
-<<<<<<< HEAD
-    resolution: {integrity: sha512-6Uhsxk6MOuWplejhPJf7XDhegHmcZfj8hwnF4mXFJ6u4b2RxWPQCnqPcA0+VoAzIMUqbjqvkSzmVjQelGFtjNg==}
-=======
     resolution: {integrity: sha512-6Uhsxk6MOuWplejhPJf7XDhegHmcZfj8hwnF4mXFJ6u4b2RxWPQCnqPcA0+VoAzIMUqbjqvkSzmVjQelGFtjNg==, tarball: https://registry.npmjs.org/@aws-sdk/credential-providers/-/credential-providers-3.245.0.tgz}
->>>>>>> c6640d62
     engines: {node: '>=14.0.0'}
 
   '@aws-sdk/fetch-http-handler@3.226.0':
@@ -917,11 +870,7 @@
     engines: {node: '>=8'}
 
   '@mongodb-js/saslprep@1.1.9':
-<<<<<<< HEAD
-    resolution: {integrity: sha512-tVkljjeEaAhCqTzajSdgbQ6gE6f3oneVwa3iXR6csiEwXXOFsiC6Uh9iAjAhXPtqa/XMDHWjjeNH/77m/Yq2dw==}
-=======
     resolution: {integrity: sha512-tVkljjeEaAhCqTzajSdgbQ6gE6f3oneVwa3iXR6csiEwXXOFsiC6Uh9iAjAhXPtqa/XMDHWjjeNH/77m/Yq2dw==, tarball: https://registry.npmjs.org/@mongodb-js/saslprep/-/saslprep-1.1.9.tgz}
->>>>>>> c6640d62
 
   '@nestjs/axios@3.1.3':
     resolution: {integrity: sha512-RZ/63c1tMxGLqyG3iOCVt7A72oy4x1eM6QEhd4KzCYpaVWW0igq0WSREeRoEZhIxRcZfDfIIkvsOMiM7yfVGZQ==}
@@ -972,131 +921,79 @@
       next: '*'
 
   '@next/swc-android-arm-eabi@12.3.4':
-<<<<<<< HEAD
-    resolution: {integrity: sha512-cM42Cw6V4Bz/2+j/xIzO8nK/Q3Ly+VSlZJTa1vHzsocJRYz8KT6MrreXaci2++SIZCF1rVRCDgAg5PpqRibdIA==}
-=======
     resolution: {integrity: sha512-cM42Cw6V4Bz/2+j/xIzO8nK/Q3Ly+VSlZJTa1vHzsocJRYz8KT6MrreXaci2++SIZCF1rVRCDgAg5PpqRibdIA==, tarball: https://registry.npmjs.org/@next/swc-android-arm-eabi/-/swc-android-arm-eabi-12.3.4.tgz}
->>>>>>> c6640d62
     engines: {node: '>= 10'}
     cpu: [arm]
     os: [android]
 
   '@next/swc-android-arm64@12.3.4':
-<<<<<<< HEAD
-    resolution: {integrity: sha512-5jf0dTBjL+rabWjGj3eghpLUxCukRhBcEJgwLedewEA/LJk2HyqCvGIwj5rH+iwmq1llCWbOky2dO3pVljrapg==}
-=======
     resolution: {integrity: sha512-5jf0dTBjL+rabWjGj3eghpLUxCukRhBcEJgwLedewEA/LJk2HyqCvGIwj5rH+iwmq1llCWbOky2dO3pVljrapg==, tarball: https://registry.npmjs.org/@next/swc-android-arm64/-/swc-android-arm64-12.3.4.tgz}
->>>>>>> c6640d62
     engines: {node: '>= 10'}
     cpu: [arm64]
     os: [android]
 
   '@next/swc-darwin-arm64@12.3.4':
-<<<<<<< HEAD
-    resolution: {integrity: sha512-DqsSTd3FRjQUR6ao0E1e2OlOcrF5br+uegcEGPVonKYJpcr0MJrtYmPxd4v5T6UCJZ+XzydF7eQo5wdGvSZAyA==}
-=======
     resolution: {integrity: sha512-DqsSTd3FRjQUR6ao0E1e2OlOcrF5br+uegcEGPVonKYJpcr0MJrtYmPxd4v5T6UCJZ+XzydF7eQo5wdGvSZAyA==, tarball: https://registry.npmjs.org/@next/swc-darwin-arm64/-/swc-darwin-arm64-12.3.4.tgz}
->>>>>>> c6640d62
     engines: {node: '>= 10'}
     cpu: [arm64]
     os: [darwin]
 
   '@next/swc-darwin-x64@12.3.4':
-<<<<<<< HEAD
-    resolution: {integrity: sha512-PPF7tbWD4k0dJ2EcUSnOsaOJ5rhT3rlEt/3LhZUGiYNL8KvoqczFrETlUx0cUYaXe11dRA3F80Hpt727QIwByQ==}
-=======
     resolution: {integrity: sha512-PPF7tbWD4k0dJ2EcUSnOsaOJ5rhT3rlEt/3LhZUGiYNL8KvoqczFrETlUx0cUYaXe11dRA3F80Hpt727QIwByQ==, tarball: https://registry.npmjs.org/@next/swc-darwin-x64/-/swc-darwin-x64-12.3.4.tgz}
->>>>>>> c6640d62
     engines: {node: '>= 10'}
     cpu: [x64]
     os: [darwin]
 
   '@next/swc-freebsd-x64@12.3.4':
-<<<<<<< HEAD
-    resolution: {integrity: sha512-KM9JXRXi/U2PUM928z7l4tnfQ9u8bTco/jb939pdFUHqc28V43Ohd31MmZD1QzEK4aFlMRaIBQOWQZh4D/E5lQ==}
-=======
     resolution: {integrity: sha512-KM9JXRXi/U2PUM928z7l4tnfQ9u8bTco/jb939pdFUHqc28V43Ohd31MmZD1QzEK4aFlMRaIBQOWQZh4D/E5lQ==, tarball: https://registry.npmjs.org/@next/swc-freebsd-x64/-/swc-freebsd-x64-12.3.4.tgz}
->>>>>>> c6640d62
     engines: {node: '>= 10'}
     cpu: [x64]
     os: [freebsd]
 
   '@next/swc-linux-arm-gnueabihf@12.3.4':
-<<<<<<< HEAD
-    resolution: {integrity: sha512-3zqD3pO+z5CZyxtKDTnOJ2XgFFRUBciOox6EWkoZvJfc9zcidNAQxuwonUeNts6Xbm8Wtm5YGIRC0x+12YH7kw==}
-=======
     resolution: {integrity: sha512-3zqD3pO+z5CZyxtKDTnOJ2XgFFRUBciOox6EWkoZvJfc9zcidNAQxuwonUeNts6Xbm8Wtm5YGIRC0x+12YH7kw==, tarball: https://registry.npmjs.org/@next/swc-linux-arm-gnueabihf/-/swc-linux-arm-gnueabihf-12.3.4.tgz}
->>>>>>> c6640d62
     engines: {node: '>= 10'}
     cpu: [arm]
     os: [linux]
 
   '@next/swc-linux-arm64-gnu@12.3.4':
-<<<<<<< HEAD
-    resolution: {integrity: sha512-kiX0vgJGMZVv+oo1QuObaYulXNvdH/IINmvdZnVzMO/jic/B8EEIGlZ8Bgvw8LCjH3zNVPO3mGrdMvnEEPEhKA==}
-=======
     resolution: {integrity: sha512-kiX0vgJGMZVv+oo1QuObaYulXNvdH/IINmvdZnVzMO/jic/B8EEIGlZ8Bgvw8LCjH3zNVPO3mGrdMvnEEPEhKA==, tarball: https://registry.npmjs.org/@next/swc-linux-arm64-gnu/-/swc-linux-arm64-gnu-12.3.4.tgz}
->>>>>>> c6640d62
     engines: {node: '>= 10'}
     cpu: [arm64]
     os: [linux]
 
   '@next/swc-linux-arm64-musl@12.3.4':
-<<<<<<< HEAD
-    resolution: {integrity: sha512-EETZPa1juczrKLWk5okoW2hv7D7WvonU+Cf2CgsSoxgsYbUCZ1voOpL4JZTOb6IbKMDo6ja+SbY0vzXZBUMvkQ==}
-=======
     resolution: {integrity: sha512-EETZPa1juczrKLWk5okoW2hv7D7WvonU+Cf2CgsSoxgsYbUCZ1voOpL4JZTOb6IbKMDo6ja+SbY0vzXZBUMvkQ==, tarball: https://registry.npmjs.org/@next/swc-linux-arm64-musl/-/swc-linux-arm64-musl-12.3.4.tgz}
->>>>>>> c6640d62
     engines: {node: '>= 10'}
     cpu: [arm64]
     os: [linux]
 
   '@next/swc-linux-x64-gnu@12.3.4':
-<<<<<<< HEAD
-    resolution: {integrity: sha512-4csPbRbfZbuWOk3ATyWcvVFdD9/Rsdq5YHKvRuEni68OCLkfy4f+4I9OBpyK1SKJ00Cih16NJbHE+k+ljPPpag==}
-=======
     resolution: {integrity: sha512-4csPbRbfZbuWOk3ATyWcvVFdD9/Rsdq5YHKvRuEni68OCLkfy4f+4I9OBpyK1SKJ00Cih16NJbHE+k+ljPPpag==, tarball: https://registry.npmjs.org/@next/swc-linux-x64-gnu/-/swc-linux-x64-gnu-12.3.4.tgz}
->>>>>>> c6640d62
     engines: {node: '>= 10'}
     cpu: [x64]
     os: [linux]
 
   '@next/swc-linux-x64-musl@12.3.4':
-<<<<<<< HEAD
-    resolution: {integrity: sha512-YeBmI+63Ro75SUiL/QXEVXQ19T++58aI/IINOyhpsRL1LKdyfK/35iilraZEFz9bLQrwy1LYAR5lK200A9Gjbg==}
-=======
     resolution: {integrity: sha512-YeBmI+63Ro75SUiL/QXEVXQ19T++58aI/IINOyhpsRL1LKdyfK/35iilraZEFz9bLQrwy1LYAR5lK200A9Gjbg==, tarball: https://registry.npmjs.org/@next/swc-linux-x64-musl/-/swc-linux-x64-musl-12.3.4.tgz}
->>>>>>> c6640d62
     engines: {node: '>= 10'}
     cpu: [x64]
     os: [linux]
 
   '@next/swc-win32-arm64-msvc@12.3.4':
-<<<<<<< HEAD
-    resolution: {integrity: sha512-Sd0qFUJv8Tj0PukAYbCCDbmXcMkbIuhnTeHm9m4ZGjCf6kt7E/RMs55Pd3R5ePjOkN7dJEuxYBehawTR/aPDSQ==}
-=======
     resolution: {integrity: sha512-Sd0qFUJv8Tj0PukAYbCCDbmXcMkbIuhnTeHm9m4ZGjCf6kt7E/RMs55Pd3R5ePjOkN7dJEuxYBehawTR/aPDSQ==, tarball: https://registry.npmjs.org/@next/swc-win32-arm64-msvc/-/swc-win32-arm64-msvc-12.3.4.tgz}
->>>>>>> c6640d62
     engines: {node: '>= 10'}
     cpu: [arm64]
     os: [win32]
 
   '@next/swc-win32-ia32-msvc@12.3.4':
-<<<<<<< HEAD
-    resolution: {integrity: sha512-rt/vv/vg/ZGGkrkKcuJ0LyliRdbskQU+91bje+PgoYmxTZf/tYs6IfbmgudBJk6gH3QnjHWbkphDdRQrseRefQ==}
-=======
     resolution: {integrity: sha512-rt/vv/vg/ZGGkrkKcuJ0LyliRdbskQU+91bje+PgoYmxTZf/tYs6IfbmgudBJk6gH3QnjHWbkphDdRQrseRefQ==, tarball: https://registry.npmjs.org/@next/swc-win32-ia32-msvc/-/swc-win32-ia32-msvc-12.3.4.tgz}
->>>>>>> c6640d62
     engines: {node: '>= 10'}
     cpu: [ia32]
     os: [win32]
 
   '@next/swc-win32-x64-msvc@12.3.4':
-<<<<<<< HEAD
-    resolution: {integrity: sha512-DQ20JEfTBZAgF8QCjYfJhv2/279M6onxFjdG/+5B0Cyj00/EdBxiWb2eGGFgQhrBbNv/lsvzFbbi0Ptf8Vw/bg==}
-=======
     resolution: {integrity: sha512-DQ20JEfTBZAgF8QCjYfJhv2/279M6onxFjdG/+5B0Cyj00/EdBxiWb2eGGFgQhrBbNv/lsvzFbbi0Ptf8Vw/bg==, tarball: https://registry.npmjs.org/@next/swc-win32-x64-msvc/-/swc-win32-x64-msvc-12.3.4.tgz}
->>>>>>> c6640d62
     engines: {node: '>= 10'}
     cpu: [x64]
     os: [win32]
@@ -1127,11 +1024,7 @@
     resolution: {integrity: sha512-MSAs9t3Go7GUkMhpKC44T58DJ5KGk2vBo+h1cqQeqlMfdGkxaVB78ZWpv9gYi/g2fa4sopag9gJsNvS8XGgWJA==}
 
   '@pkgjs/parseargs@0.11.0':
-<<<<<<< HEAD
-    resolution: {integrity: sha512-+1VkjdD0QBLPodGrJUeqarH8VAIvQODIbwh9XpP5Syisf7YoQgsJKPNFoqqLQlu+VQ/tVSshMR6loPMn8U+dPg==}
-=======
     resolution: {integrity: sha512-+1VkjdD0QBLPodGrJUeqarH8VAIvQODIbwh9XpP5Syisf7YoQgsJKPNFoqqLQlu+VQ/tVSshMR6loPMn8U+dPg==, tarball: https://registry.npmjs.org/@pkgjs/parseargs/-/parseargs-0.11.0.tgz}
->>>>>>> c6640d62
     engines: {node: '>=14'}
 
   '@protobufjs/aspromise@1.1.2':
@@ -1387,11 +1280,7 @@
     resolution: {integrity: sha512-otqTNZf+yG7ZTDo5wzin6jcTqO9KwoAni8iwS8s359Et8sp5DwjTSR86vSg1rZsUIqw/WWDGrPRkTHU73tOX8w==}
 
   '@swagger-api/apidom-ns-asyncapi-2@1.0.0-beta.11':
-<<<<<<< HEAD
-    resolution: {integrity: sha512-xFu/xZlmhbCo2WAyfTlaiRquH7AEnArAwjNynd3CWnerNJ0NMuO1OBsUh8JI3WJQPRKdtYyH0zP5bnVk9aHSYA==}
-=======
     resolution: {integrity: sha512-xFu/xZlmhbCo2WAyfTlaiRquH7AEnArAwjNynd3CWnerNJ0NMuO1OBsUh8JI3WJQPRKdtYyH0zP5bnVk9aHSYA==, tarball: https://registry.npmjs.org/@swagger-api/apidom-ns-asyncapi-2/-/apidom-ns-asyncapi-2-1.0.0-beta.11.tgz}
->>>>>>> c6640d62
 
   '@swagger-api/apidom-ns-json-schema-2019-09@1.0.0-beta.11':
     resolution: {integrity: sha512-aNU+5qylnl9//pywt/aJHece6sJaSHE5PoCoBQYQ+La6Dt7xhMU5zRQv2inCpxcPP4H3F2yapXqsB+VU/If3yA==}
@@ -1409,67 +1298,15 @@
     resolution: {integrity: sha512-I0Ls6It89Dvkm5lOMGF79Sbk3QcPP7Ijo7Ay5QEiLTD+u7jcfpJIp/scOCzdQLCpTWxzzLe4FY88NuauzTfuJw==}
 
   '@swagger-api/apidom-ns-openapi-2@1.0.0-beta.11':
-<<<<<<< HEAD
-    resolution: {integrity: sha512-aVi48Dv3pk/QzxPXH/jmOReiGU01gkgkEFUbBiNGxuHD/bzS4SbLLdkw6ai8f8eQPpXI6xKP5F6LhFHWTE0IJg==}
-
-  '@swagger-api/apidom-ns-openapi-3-0@1.0.0-beta.11':
-    resolution: {integrity: sha512-amY1KI9Vx0Vye1OQ3K1mPJmL4ONWSZwWcH6COWer8aExNq66W7oWTXOfL3q6NAgRC6NGobbrXgFGXd196N7fNw==}
-=======
     resolution: {integrity: sha512-aVi48Dv3pk/QzxPXH/jmOReiGU01gkgkEFUbBiNGxuHD/bzS4SbLLdkw6ai8f8eQPpXI6xKP5F6LhFHWTE0IJg==, tarball: https://registry.npmjs.org/@swagger-api/apidom-ns-openapi-2/-/apidom-ns-openapi-2-1.0.0-beta.11.tgz}
 
   '@swagger-api/apidom-ns-openapi-3-0@1.0.0-beta.11':
     resolution: {integrity: sha512-amY1KI9Vx0Vye1OQ3K1mPJmL4ONWSZwWcH6COWer8aExNq66W7oWTXOfL3q6NAgRC6NGobbrXgFGXd196N7fNw==, tarball: https://registry.npmjs.org/@swagger-api/apidom-ns-openapi-3-0/-/apidom-ns-openapi-3-0-1.0.0-beta.11.tgz}
->>>>>>> c6640d62
 
   '@swagger-api/apidom-ns-openapi-3-1@1.0.0-beta.11':
     resolution: {integrity: sha512-Y9rChJPfBZYJzo33XZivRSEgnZf07GLRLV5eX4kLGeNNI6UtzxJ1mQR4WpLn9CkrN+JrGguNpH1xMdDs/b/J7g==}
 
   '@swagger-api/apidom-ns-workflows-1@1.0.0-beta.11':
-<<<<<<< HEAD
-    resolution: {integrity: sha512-tsQicBkvHfpEWaBap4Ip0F2BbyI+qbLAdmP1e9LwYeqchrCjE4FJuDGCpHzmdNBIgkGw0aH3OyPUeZsUKM3r2A==}
-
-  '@swagger-api/apidom-parser-adapter-api-design-systems-json@1.0.0-beta.11':
-    resolution: {integrity: sha512-kya/aWYL/tkJ7P12FOztRzGo8w8zajkN33KPbi0cVwiyB82yDlor2A4CodSXsy/vSEWVrqMVvz5lBVsUe2YgFQ==}
-
-  '@swagger-api/apidom-parser-adapter-api-design-systems-yaml@1.0.0-beta.11':
-    resolution: {integrity: sha512-tGzU7/FH/PqiUxHvbADtrSH9Lp7otwY9gpYXz2m4KmmvPKAH4VmCaVZKYCaB5TZT+UkgLKShtNt5PqdFHKdChQ==}
-
-  '@swagger-api/apidom-parser-adapter-asyncapi-json-2@1.0.0-beta.11':
-    resolution: {integrity: sha512-mQmHfugQLd8pSLj5atOavc2eY7HQVtmnyiL4KOc3xIhtFhjrtXHKkkYh7cGMYCCQCGjE+bcfSyOWu345PtrbPg==}
-
-  '@swagger-api/apidom-parser-adapter-asyncapi-yaml-2@1.0.0-beta.11':
-    resolution: {integrity: sha512-tnEQIkD/SKdWlIBSOnjCjCt34JCIawZBgoOa1ZYJNPchs9pbn014YlHSxpoB+XqMMcQoHphzn1gHrC3Hl2HEMg==}
-
-  '@swagger-api/apidom-parser-adapter-json@1.0.0-beta.11':
-    resolution: {integrity: sha512-vN9AY/HL1JxuvXUjiPSBvMlAZSZGUiNDuXjfKotKqsBlnbhfTlVcnwFkshY4V9iomjc3cSg2EV1K6eX7ZKh/sg==}
-
-  '@swagger-api/apidom-parser-adapter-openapi-json-2@1.0.0-beta.11':
-    resolution: {integrity: sha512-ZcjMGWVDpRaBf5ndoN0nHSBcJazUHqFod8Ug4HIqGpHguQ0Aa2pk22yb9oaAwkg4eFPnNlZROwNXM+ygIxvfRw==}
-
-  '@swagger-api/apidom-parser-adapter-openapi-json-3-0@1.0.0-beta.11':
-    resolution: {integrity: sha512-OOZWoqPSvx+t8vdQ99AnVfQM+nRuCUdArVHkKe7UnPRacdGZ52z1b6diIzTdRl8uGDL1IfMYLRjY5SmmcugwvQ==}
-
-  '@swagger-api/apidom-parser-adapter-openapi-json-3-1@1.0.0-beta.11':
-    resolution: {integrity: sha512-4hESez5ciPzDNR+Kk6u1gJLD6or19g+D9MQnCmzaVq2Jk6V5Jke/lLW1xOoL2EWCWaz3LClIr5uU5JnQosXntA==}
-
-  '@swagger-api/apidom-parser-adapter-openapi-yaml-2@1.0.0-beta.11':
-    resolution: {integrity: sha512-kk7DZYfhLXLaldOIOiN/bF2RyLkdjrplYT+zDgQj4ESJSFCQF6gD4EdUyiLKjtZoOItu9oQAVneg3AbzBVbj1g==}
-
-  '@swagger-api/apidom-parser-adapter-openapi-yaml-3-0@1.0.0-beta.11':
-    resolution: {integrity: sha512-QVataLENINvA9QKdX8cWPezurQXsb8sSU6EzlikpOb/hQLEJMaIGEHYhs3obl0NQNJGdCggrFQRYjo3ocWZtwQ==}
-
-  '@swagger-api/apidom-parser-adapter-openapi-yaml-3-1@1.0.0-beta.11':
-    resolution: {integrity: sha512-q4wWs4+LHxj1zPzOGqvchtx1lTTnwSjxC9eWkm3zQWLL9wPFCogu4hBY7ojnBqMX0iFnXLt3V9oOG7nHP9IibA==}
-
-  '@swagger-api/apidom-parser-adapter-workflows-json-1@1.0.0-beta.11':
-    resolution: {integrity: sha512-DUvYf3yKQQBk0Qy6S4njmj7z81HjAgW9wMNPPLGUid4zyhDTcpLZ1P/ryxH8HNaj8UNxCShCJ09EN6aosh9rZA==}
-
-  '@swagger-api/apidom-parser-adapter-workflows-yaml-1@1.0.0-beta.11':
-    resolution: {integrity: sha512-Kg/qevFBIqVNl5ycSUUABHd76I5TZPF8ohRdhrQ4/zfZHWI44VLLjMDJcJTBg7kxbd3w4lIK7bJo4JvomiuRXQ==}
-
-  '@swagger-api/apidom-parser-adapter-yaml-1-2@1.0.0-beta.11':
-    resolution: {integrity: sha512-3iiwF87EmYMCzvjCJX5gW+lopH7mhKWKlFuqapZoFG/1VngD3MKyL8Ko+njzAon/dx8g2P/hR2pK5m1brxlEdw==}
-=======
     resolution: {integrity: sha512-tsQicBkvHfpEWaBap4Ip0F2BbyI+qbLAdmP1e9LwYeqchrCjE4FJuDGCpHzmdNBIgkGw0aH3OyPUeZsUKM3r2A==, tarball: https://registry.npmjs.org/@swagger-api/apidom-ns-workflows-1/-/apidom-ns-workflows-1-1.0.0-beta.11.tgz}
 
   '@swagger-api/apidom-parser-adapter-api-design-systems-json@1.0.0-beta.11':
@@ -1513,7 +1350,6 @@
 
   '@swagger-api/apidom-parser-adapter-yaml-1-2@1.0.0-beta.11':
     resolution: {integrity: sha512-3iiwF87EmYMCzvjCJX5gW+lopH7mhKWKlFuqapZoFG/1VngD3MKyL8Ko+njzAon/dx8g2P/hR2pK5m1brxlEdw==, tarball: https://registry.npmjs.org/@swagger-api/apidom-parser-adapter-yaml-1-2/-/apidom-parser-adapter-yaml-1-2-1.0.0-beta.11.tgz}
->>>>>>> c6640d62
 
   '@swagger-api/apidom-reference@1.0.0-beta.11':
     resolution: {integrity: sha512-T3wlUar5spN54ne9UQKVUs6RtDcul1SzkOY51ZL7tlbvb4/Tq+Pjo9/t3LUAOG3eiQ9wlV8spSDKoLF5ATYNOw==}
@@ -2594,12 +2430,8 @@
   fs.realpath@1.0.0:
     resolution: {integrity: sha512-OO0pH2lK6a0hZnAdau5ItzHPI6pUlvI7jMVnxUQRtw4owF2wk8lOSabtGDCTP4Ggrg2MbGnWO9X8K1t4+fGMDw==}
 
-  fsevents@2.3.2:
-<<<<<<< HEAD
-    resolution: {integrity: sha512-xiqMQR4xAeHTuB9uWm+fFRcIOgKBMiOBP+eXiyT7jsgVCq1bkVygt00oASowB7EdtpOHaaPgKt812P9ab+DDKA==}
-=======
-    resolution: {integrity: sha512-xiqMQR4xAeHTuB9uWm+fFRcIOgKBMiOBP+eXiyT7jsgVCq1bkVygt00oASowB7EdtpOHaaPgKt812P9ab+DDKA==, tarball: https://registry.npmjs.org/fsevents/-/fsevents-2.3.2.tgz}
->>>>>>> c6640d62
+  fsevents@2.3.3:
+    resolution: {integrity: sha512-5xoDfX+fL7faATnagmWPpbFtwh/R77WmMMqqHGS65C3vvB0YHrgF+B1YmZ3441tMj5n63k0212XNoJwzlhffQw==, tarball: https://registry.npmjs.org/fsevents/-/fsevents-2.3.3.tgz}
     engines: {node: ^8.16.0 || ^10.6.0 || >=11.0.0}
     os: [darwin]
 
@@ -3570,11 +3402,7 @@
     resolution: {integrity: sha512-24e6ynE2H+OKt4kqsOvNd8kBpV65zoxbA4BVsEOB3ARVWQki/DHzaUoC5KuON/BiccDaCCTZBuOcfZs70kR8bQ==}
 
   react-is@18.2.0:
-<<<<<<< HEAD
-    resolution: {integrity: sha512-xWGDIW6x921xtzPkhiULtthJHoJvBbF3q26fzloPCK0hsvxtPVelvftw3zjbHWSkR2km9Z+4uxbDDK/6Zw9B8w==}
-=======
     resolution: {integrity: sha512-xWGDIW6x921xtzPkhiULtthJHoJvBbF3q26fzloPCK0hsvxtPVelvftw3zjbHWSkR2km9Z+4uxbDDK/6Zw9B8w==, tarball: https://registry.npmjs.org/react-is/-/react-is-18.2.0.tgz}
->>>>>>> c6640d62
 
   react-player@2.16.0:
     resolution: {integrity: sha512-mAIPHfioD7yxO0GNYVFD1303QFtI3lyyQZLY229UEAp/a10cSW+hPcakg0Keq8uWJxT2OiT/4Gt+Lc9bD6bJmQ==}
@@ -3834,11 +3662,7 @@
     engines: {node: '>=0.10.0'}
 
   source-map@0.6.1:
-<<<<<<< HEAD
-    resolution: {integrity: sha512-UjgapumWlbMhkBgzT7Ykc5YXUT46F0iKu8SGXq0bcwP5dz/h0Plj6enJqjz1Zbq2l5WaqYnrVbwWOWMyF3F47g==}
-=======
     resolution: {integrity: sha512-UjgapumWlbMhkBgzT7Ykc5YXUT46F0iKu8SGXq0bcwP5dz/h0Plj6enJqjz1Zbq2l5WaqYnrVbwWOWMyF3F47g==, tarball: https://registry.npmjs.org/source-map/-/source-map-0.6.1.tgz}
->>>>>>> c6640d62
     engines: {node: '>=0.10.0'}
 
   space-separated-tokens@1.1.5:
@@ -4158,11 +3982,7 @@
     hasBin: true
 
   wcwidth@1.0.1:
-<<<<<<< HEAD
-    resolution: {integrity: sha512-XHPEwS0q6TaxcvG85+8EYkbiCux2XtWG2mkc47Ng2A77BQu9+DqIOJldST4HgPkuea7dvKSj5VgX3P1d4rW8Tg==}
-=======
     resolution: {integrity: sha512-XHPEwS0q6TaxcvG85+8EYkbiCux2XtWG2mkc47Ng2A77BQu9+DqIOJldST4HgPkuea7dvKSj5VgX3P1d4rW8Tg==, tarball: https://registry.npmjs.org/wcwidth/-/wcwidth-1.0.1.tgz}
->>>>>>> c6640d62
 
   web-streams-polyfill@3.2.1:
     resolution: {integrity: sha512-e0MO3wdXWKrLbL0DgGnUV7WHVuw9OUvL4hjgnPkIeEvESk74gAITi5G606JtZPp39cd8HA9VQzCIvA49LpPN5Q==}
@@ -4214,11 +4034,7 @@
     engines: {node: '>=8'}
 
   wrap-ansi@7.0.0:
-<<<<<<< HEAD
-    resolution: {integrity: sha512-YVGIj2kamLSTxw6NsZjoBxfSwsn0ycdesmc4p+Q21c5zPuZ1pl+NfxVdxPtdHvmNVOQ6XSYG4AUtyt/Fi7D16Q==}
-=======
     resolution: {integrity: sha512-YVGIj2kamLSTxw6NsZjoBxfSwsn0ycdesmc4p+Q21c5zPuZ1pl+NfxVdxPtdHvmNVOQ6XSYG4AUtyt/Fi7D16Q==, tarball: https://registry.npmjs.org/wrap-ansi/-/wrap-ansi-7.0.0.tgz}
->>>>>>> c6640d62
     engines: {node: '>=10'}
 
   wrap-ansi@8.1.0:
@@ -5698,11 +5514,7 @@
       protobufjs: 7.2.2
       yargs: 16.2.0
 
-<<<<<<< HEAD
-  '@headlessui/react@1.7.19(react-dom@18.3.1)(react@18.3.1)':
-=======
   '@headlessui/react@1.7.19(react-dom@18.3.1(react@18.3.1))(react@18.3.1)':
->>>>>>> c6640d62
     dependencies:
       '@tanstack/react-virtual': 3.12.0(react-dom@18.3.1(react@18.3.1))(react@18.3.1)
       client-only: 0.0.1
@@ -5756,11 +5568,7 @@
       sparse-bitfield: 3.0.3
     optional: true
 
-<<<<<<< HEAD
-  '@nestjs/axios@3.1.3(@nestjs/common@10.4.15)(axios@1.7.9)(rxjs@7.8.1)':
-=======
   '@nestjs/axios@3.1.3(@nestjs/common@10.4.15(reflect-metadata@0.1.13)(rxjs@7.8.1))(axios@1.7.9)(rxjs@7.8.1)':
->>>>>>> c6640d62
     dependencies:
       '@nestjs/common': 10.4.15(reflect-metadata@0.1.13)(rxjs@7.8.1)
       axios: 1.7.9
@@ -5774,11 +5582,7 @@
       tslib: 2.8.1
       uid: 2.0.2
 
-<<<<<<< HEAD
-  '@nestjs/core@10.4.15(@nestjs/common@10.4.15)(reflect-metadata@0.1.13)(rxjs@7.8.1)':
-=======
   '@nestjs/core@10.4.15(@nestjs/common@10.4.15(reflect-metadata@0.1.13)(rxjs@7.8.1))(reflect-metadata@0.1.13)(rxjs@7.8.1)':
->>>>>>> c6640d62
     dependencies:
       '@nestjs/common': 10.4.15(reflect-metadata@0.1.13)(rxjs@7.8.1)
       '@nuxtjs/opencollective': 0.3.2
@@ -5798,15 +5602,9 @@
     dependencies:
       glob: 7.1.7
 
-<<<<<<< HEAD
-  '@next/font@14.2.15(next@12.3.4)':
-    dependencies:
-      next: 12.3.4(react-dom@18.3.1)(react@18.3.1)
-=======
   '@next/font@14.2.15(next@12.3.4(react-dom@18.3.1(react@18.3.1))(react@18.3.1))':
     dependencies:
       next: 12.3.4(react-dom@18.3.1(react@18.3.1))(react@18.3.1)
->>>>>>> c6640d62
 
   '@next/swc-android-arm-eabi@12.3.4':
     optional: true
@@ -6589,11 +6387,7 @@
     dependencies:
       tslib: 2.5.0
 
-<<<<<<< HEAD
-  '@tanstack/react-virtual@3.12.0(react-dom@18.3.1)(react@18.3.1)':
-=======
   '@tanstack/react-virtual@3.12.0(react-dom@18.3.1(react@18.3.1))(react@18.3.1)':
->>>>>>> c6640d62
     dependencies:
       '@tanstack/virtual-core': 3.12.0
       react: 18.3.1
@@ -6795,7 +6589,6 @@
   '@types/topojson-specification@1.0.5':
     dependencies:
       '@types/geojson': 7946.0.16
-<<<<<<< HEAD
 
   '@types/unist@2.0.10': {}
 
@@ -6808,20 +6601,6 @@
       '@types/node': 18.11.5
       '@types/webidl-conversions': 7.0.0
 
-=======
-
-  '@types/unist@2.0.10': {}
-
-  '@types/use-sync-external-store@0.0.6': {}
-
-  '@types/webidl-conversions@7.0.0': {}
-
-  '@types/whatwg-url@8.2.2':
-    dependencies:
-      '@types/node': 18.11.5
-      '@types/webidl-conversions': 7.0.0
-
->>>>>>> c6640d62
   '@typescript-eslint/parser@5.41.0(eslint@8.26.0)(typescript@4.8.4)':
     dependencies:
       '@typescript-eslint/scope-manager': 5.41.0
@@ -7004,22 +6783,14 @@
 
   axobject-query@2.2.0: {}
 
-<<<<<<< HEAD
-  babel-plugin-styled-components@2.0.7(styled-components@5.3.11):
-=======
   babel-plugin-styled-components@2.0.7(styled-components@5.3.11(react-dom@18.3.1(react@18.3.1))(react-is@18.2.0)(react@18.3.1)):
->>>>>>> c6640d62
     dependencies:
       '@babel/helper-annotate-as-pure': 7.18.6
       '@babel/helper-module-imports': 7.18.6
       babel-plugin-syntax-jsx: 6.18.0
       lodash: 4.17.21
       picomatch: 2.3.1
-<<<<<<< HEAD
-      styled-components: 5.3.11(react-dom@18.3.1)(react-is@18.2.0)(react@18.3.1)
-=======
       styled-components: 5.3.11(react-dom@18.3.1(react@18.3.1))(react-is@18.2.0)(react@18.3.1)
->>>>>>> c6640d62
 
   babel-plugin-syntax-jsx@6.18.0: {}
 
@@ -7124,7 +6895,7 @@
       normalize-path: 3.0.0
       readdirp: 3.6.0
     optionalDependencies:
-      fsevents: 2.3.2
+      fsevents: 2.3.3
 
   classnames@2.5.1: {}
 
@@ -7556,11 +7327,7 @@
     transitivePeerDependencies:
       - supports-color
 
-<<<<<<< HEAD
-  eslint-module-utils@2.7.4(@typescript-eslint/parser@5.41.0)(eslint-import-resolver-node@0.3.6)(eslint-import-resolver-typescript@2.7.1)(eslint@8.26.0):
-=======
   eslint-module-utils@2.7.4(@typescript-eslint/parser@5.41.0(eslint@8.26.0)(typescript@4.8.4))(eslint-import-resolver-node@0.3.6)(eslint-import-resolver-typescript@2.7.1(eslint-plugin-import@2.26.0)(eslint@8.26.0))(eslint@8.26.0):
->>>>>>> c6640d62
     dependencies:
       debug: 3.2.7
     optionalDependencies:
@@ -7571,11 +7338,7 @@
     transitivePeerDependencies:
       - supports-color
 
-<<<<<<< HEAD
-  eslint-plugin-import@2.26.0(@typescript-eslint/parser@5.41.0)(eslint-import-resolver-typescript@2.7.1)(eslint@8.26.0):
-=======
   eslint-plugin-import@2.26.0(@typescript-eslint/parser@5.41.0(eslint@8.26.0)(typescript@4.8.4))(eslint-import-resolver-typescript@2.7.1)(eslint@8.26.0):
->>>>>>> c6640d62
     dependencies:
       array-includes: 3.1.5
       array.prototype.flat: 1.3.0
@@ -7858,7 +7621,7 @@
 
   fs.realpath@1.0.0: {}
 
-  fsevents@2.3.2:
+  fsevents@2.3.3:
     optional: true
 
   function-bind@1.1.1: {}
@@ -8427,11 +8190,7 @@
 
   netmask@2.0.2: {}
 
-<<<<<<< HEAD
-  next-auth@4.24.11(next@12.3.4)(nodemailer@6.10.0)(react-dom@18.3.1)(react@18.3.1):
-=======
   next-auth@4.24.11(next@12.3.4(react-dom@18.3.1(react@18.3.1))(react@18.3.1))(nodemailer@6.10.0)(react-dom@18.3.1(react@18.3.1))(react@18.3.1):
->>>>>>> c6640d62
     dependencies:
       '@babel/runtime': 7.23.2
       '@panva/hkdf': 1.0.2
@@ -8445,15 +8204,10 @@
       react: 18.3.1
       react-dom: 18.3.1(react@18.3.1)
       uuid: 8.3.2
-<<<<<<< HEAD
-
-  next@12.3.4(react-dom@18.3.1)(react@18.3.1):
-=======
     optionalDependencies:
       nodemailer: 6.10.0
 
   next@12.3.4(react-dom@18.3.1(react@18.3.1))(react@18.3.1):
->>>>>>> c6640d62
     dependencies:
       '@next/env': 12.3.4
       '@swc/helpers': 0.4.11
@@ -8682,11 +8436,8 @@
     dependencies:
       lilconfig: 3.1.3
       yaml: 2.3.4
-<<<<<<< HEAD
-=======
     optionalDependencies:
       postcss: 8.5.1
->>>>>>> c6640d62
 
   postcss-nested@6.2.0(postcss@8.5.1):
     dependencies:
@@ -8824,11 +8575,7 @@
       prop-types: 15.8.1
       react: 18.3.1
 
-<<<<<<< HEAD
-  react-countdown@2.3.6(react-dom@18.3.1)(react@18.3.1):
-=======
   react-countdown@2.3.6(react-dom@18.3.1(react@18.3.1))(react@18.3.1):
->>>>>>> c6640d62
     dependencies:
       prop-types: 15.8.1
       react: 18.3.1
@@ -8862,11 +8609,7 @@
       immutable: 3.8.2
       invariant: 2.2.4
 
-<<<<<<< HEAD
-  react-immutable-pure-component@2.2.2(immutable@3.8.2)(react-dom@18.3.1)(react@18.3.1):
-=======
   react-immutable-pure-component@2.2.2(immutable@3.8.2)(react-dom@18.3.1(react@18.3.1))(react@18.3.1):
->>>>>>> c6640d62
     dependencies:
       immutable: 3.8.2
       react: 18.3.1
@@ -8894,12 +8637,9 @@
       '@types/use-sync-external-store': 0.0.6
       react: 18.3.1
       use-sync-external-store: 1.4.0(react@18.3.1)
-<<<<<<< HEAD
-=======
     optionalDependencies:
       '@types/react': 18.0.22
       redux: 5.0.1
->>>>>>> c6640d62
 
   react-syntax-highlighter@15.5.0(react@18.3.1):
     dependencies:
@@ -8910,32 +8650,20 @@
       react: 18.3.1
       refractor: 3.6.0
 
-<<<<<<< HEAD
-  react-type-animation@2.1.2(prop-types@15.8.1)(react-dom@18.3.1)(react@18.3.1):
-=======
   react-type-animation@2.1.2(prop-types@15.8.1)(react-dom@18.3.1(react@18.3.1))(react@18.3.1):
->>>>>>> c6640d62
     dependencies:
       prop-types: 15.8.1
       react: 18.3.1
       react-dom: 18.3.1(react@18.3.1)
 
-<<<<<<< HEAD
-  react-typed@1.2.0(react-dom@18.3.1)(react@18.3.1):
-=======
   react-typed@1.2.0(react-dom@18.3.1(react@18.3.1))(react@18.3.1):
->>>>>>> c6640d62
     dependencies:
       prop-types: 15.8.1
       react: 18.3.1
       react-dom: 18.3.1(react@18.3.1)
       typed.js: 2.0.12
 
-<<<<<<< HEAD
-  react-typical@0.1.3(prop-types@15.8.1)(react-dom@18.3.1)(react@18.3.1):
-=======
   react-typical@0.1.3(prop-types@15.8.1)(react-dom@18.3.1(react@18.3.1))(react@18.3.1):
->>>>>>> c6640d62
     dependencies:
       '@camwiegert/typical': 0.1.1
       prop-types: 15.8.1
@@ -9215,11 +8943,7 @@
 
   strnum@1.0.5: {}
 
-<<<<<<< HEAD
-  styled-components@5.3.11(react-dom@18.3.1)(react-is@18.2.0)(react@18.3.1):
-=======
   styled-components@5.3.11(react-dom@18.3.1(react@18.3.1))(react-is@18.2.0)(react@18.3.1):
->>>>>>> c6640d62
     dependencies:
       '@babel/helper-module-imports': 7.18.6
       '@babel/traverse': 7.20.12(supports-color@5.5.0)
@@ -9263,11 +8987,7 @@
 
   supports-preserve-symlinks-flag@1.0.0: {}
 
-<<<<<<< HEAD
-  survey-react@1.12.22(react-dom@18.3.1)(react@18.3.1):
-=======
   survey-react@1.12.22(react-dom@18.3.1(react@18.3.1))(react@18.3.1):
->>>>>>> c6640d62
     dependencies:
       react: 18.3.1
       react-dom: 18.3.1(react@18.3.1)
@@ -9326,11 +9046,7 @@
     transitivePeerDependencies:
       - debug
 
-<<<<<<< HEAD
-  swagger-ui-react@5.18.3(@types/react@18.0.22)(react-dom@18.3.1)(react@18.3.1):
-=======
   swagger-ui-react@5.18.3(@types/react@18.0.22)(react-dom@18.3.1(react@18.3.1))(react@18.3.1):
->>>>>>> c6640d62
     dependencies:
       '@babel/runtime-corejs3': 7.26.7
       '@braintree/sanitize-url': 7.0.4
