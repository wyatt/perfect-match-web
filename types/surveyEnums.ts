--- conflicted
+++ resolved
@@ -32,19 +32,11 @@
 
 export const whopays = ['pays', 'splits', 'youpay', 'doesntmatter'];
 
-<<<<<<< HEAD
-export const ick = ['westchester', 'astrology', 'beerpongball', 'footballteam', 'gymrat']
-
-export const greenflag = ['gcaldate', 'petlike', 'screentime', 'smellsgood', 'gymrat']
-
-export const lovelanguage = ['acts', 'quality', 'gifts', 'touch', 'words', 'unsure']
-=======
 export const ick = ['westchester', 'astrology', 'beerpongball', 'footballteam', 'gymrat'];
 
 export const greenflag = ['gcaldate', 'petlike', 'screentime', 'smellsgood', 'gymrat'];
 
 export const lovelanguage = ['acts', 'quality', 'gifts', 'touch', 'words', 'unsure'];
->>>>>>> 43557ec7
 
 export const sleeptime = [
     '7pm',
