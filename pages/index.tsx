import Head from 'next/head';
import type { NextPage } from 'next';
import { getSession } from 'next-auth/react';
import { Footer } from '@/components/footer';
import { GoogleAuth } from '@/components/general';
import { Header } from '@/components/header';
import { fetcher } from '@/utils/fetch';
import useSWR from 'swr';
import styles from '@/styles/Home.module.css';
import Link from 'next/link';
import Script from 'next/script';
import Image from 'next/image';
import demo from 'public/feedback-demo.gif';
import Countdown from '@/components/countdown';
import SpotifyPlaylist from '@/components/playlist'
import SpotifyPlaylistNarrow from '@/components/playlist-narrow';
import { Button } from '@/components/general';

const Home: NextPage = (props: any) => {
    const { data: currentCount, error } = useSWR('/api/users/count', fetcher, {
        refreshInterval: 60000,
    });
    return (
        <div>
            <Head>
                <title>Perfect Match</title>
                <meta name="description" content="Find your Perfect Match" />
                <link rel="icon" href="/favicon.ico" />
            </Head>
            <Header />
            {/*
            <div className="bg-pink-100">
                <div className="py-2 px-3 sm:py-3 flex">
                    <div className="flex flex-wrap items-center sm:mx-auto">
                        <div>
                            <p className="ml-2 font-lg text-gray-500 sm:text-xl pb-1">
                                <strong>❗PM24 Special❗</strong>
                                Let us help you{' '}
                                <Link href="/profile#crushes">
                                    <strong className="text-rose-400 underline hover:text-rose-500 hover:cursor-pointer">
                                        Nudge Your Crush
                                    </strong>
                                </Link>{' '}
                                with an anonymous hint 💌!
                            </p>
                        </div>
                    </div>
                </div>
            </div>
            */}

            <div className="absolute left-0 top-0 h-screen w-[18vw] hidden lg:block z-20 pointer-events-none">
                <Image src="/left_hearts.svg" alt="left hearts" layout='fill' priority={true} draggable='false' />
            </div>
            <div className="absolute right-0 top-0 h-screen w-[18vw] hidden lg:block z-20 pointer-events-none">
                <Image src="/right_hearts.svg" alt="right hearts" layout='fill' priority={true} draggable='false' />
            </div>

            <div className="relative z-0 overflow-hidden">
                <div className="bg-pmpink-500">
                    <div className="w-full bg-pmpink-500"></div>
                    <div className="left-0 w-full overflow-hidden">
                        <svg className="relative block w-full h-[60px] md:hidden" // Adjust height as needed
                            viewBox="0 0 1200 120"
                            preserveAspectRatio="none">
                            <path
                                d="M0,60 C40,40 80,80 120,60 C160,40 200,80 240,60 C280,40 320,80 360,60 C400,40 440,80 480,60 C520,40 560,80 600,60 C640,40 680,80 720,60 C760,40 800,80 840,60 C880,40 920,80 960,60 C1000,40 1040,80 1080,60 C1120,40 1160,80 1200,60 V120 H0 Z"
                                fill="#f7a4af"
                            ></path>
                        </svg>
                        <svg className="relative hidden w-full h-[60px] md:block" // Adjust height as needed
                            viewBox="0 0 1200 120"
                            preserveAspectRatio="none">
                            <path
                                d="M0,60 C16.67,40 33.33,40 50,60 C66.67,80 83.33,80 100,60 C116.67,40 133.33,40 150,60 C166.67,80 183.33,80 200,60 C216.67,40 233.33,40 250,60 C266.67,80 283.33,80 300,60 C316.67,40 333.33,40 350,60 C366.67,80 383.33,80 400,60 C416.67,40 433.33,40 450,60 C466.67,80 483.33,80 500,60 C516.67,40 533.33,40 550,60 C566.67,80 583.33,80 600,60 C616.67,40 633.33,40 650,60 C666.67,80 683.33,80 700,60 C716.67,40 733.33,40 750,60 C766.67,80 783.33,80 800,60 C816.67,40 833.33,40 850,60 C866.67,80 883.33,80 900,60 C916.67,40 933.33,40 950,60 C966.67,80 983.33,80 1000,60 C1016.67,40 1033.33,40 1050,60 C1066.67,80 1083.33,80 1100,60 C1116.67,40 1133.33,40 1150,60 C1166.67,80 1183.33,80 1200,60 V120 H0 Z"
                                fill="#f7a4af"
                            ></path>
                        </svg>
                    </div>
                </div>

                <section className="bg-pmpink2-500">
                    <div className='flex flex-col justify-center align-middle items-center h-fit lg:h-[70vh] lg:flex-row lg:px-[12vw] z-20'>
                        <div className='h-[50%] w-full lg:w-1/2 lg:mr-16 xl:mr-0 items-center justify-center hidden md:flex '><Countdown /></div>
                        <div className="lg:w-1/2">
                            <div className="mx-2 max-w-xl text-center lg:text-left sm:mx-auto lg:ml-[17%] mt-8 sm:mt-0 opacity-100">
                                <div className="">
                                    <h1 className="text-4xl text-[#00438D] font-family-dela sm:text-3xl lg:text-5xl font-dela-gothic sm:mt-5">
<<<<<<< HEAD
                                        <div className='text-pmred-500'> Perfect Matches </div> have been released!
=======
                                        That&#39;s a wrap!
>>>>>>> 76f97738
                                    </h1>
                                </div>
                                <div className='font-work-sans'>
                                    <p className="text-lg text-pmblue-500 mt-4 lg:max-w-lg lg:text-left text-center lg:text-xl sm:leading-relaxed">
<<<<<<< HEAD
                                        Go ahead—send a text or slide into those DMs.
                                        Because the only thing sadder than an unopened message… is a love story that never got a chance to begin.
                                        <br />
                                        <br />
                                        <strong> 5052 </strong> Cornellians Matched!
                                        <br />
=======
                                        Thank you for all who signed up. Our cupids are hard at work matching you up. Check back tonight for your matches!
                                        <br></br>
                                        <br></br>
                                        <strong> {currentCount}</strong> Cornellians are being matched!
>>>>>>> 76f97738

                                    </p>
                                    {/* {!props.user ? (
                                        <GoogleAuth login={!props.user} />
                                    ) : (
                                        <Link href="/profile">
                                            <Button bold={true} >
                                                see my matches!
                                            </Button>
                                        </Link>
<<<<<<< HEAD
                                    )}

=======
                                    )} */}
>>>>>>> 76f97738
                                </div>
                            </div>

                        </div>
                    </div>
                </section >
                <div className="bg-pmpink2-500">
                    <div className="left-0 w-full overflow-hidden">
                        <svg className="relative block w-full h-[60px] md:hidden" // Adjust height as needed
                            viewBox="0 0 1200 120"
                            preserveAspectRatio="none">
                            <path
                                d="M0,60 C40,40 80,80 120,60 C160,40 200,80 240,60 C280,40 320,80 360,60 C400,40 440,80 480,60 C520,40 560,80 600,60 C640,40 680,80 720,60 C760,40 800,80 840,60 C880,40 920,80 960,60 C1000,40 1040,80 1080,60 C1120,40 1160,80 1200,60 V120 H0 Z"
                                fill="#fce5f3"
                            ></path>
                        </svg>
                        <svg className="relative hidden w-full h-[60px] md:block" // Adjust height as needed
                            viewBox="0 0 1200 120"
                            preserveAspectRatio="none">
                            <path
                                d="M0,60 C16.67,40 33.33,40 50,60 C66.67,80 83.33,80 100,60 C116.67,40 133.33,40 150,60 C166.67,80 183.33,80 200,60 C216.67,40 233.33,40 250,60 C266.67,80 283.33,80 300,60 C316.67,40 333.33,40 350,60 C366.67,80 383.33,80 400,60 C416.67,40 433.33,40 450,60 C466.67,80 483.33,80 500,60 C516.67,40 533.33,40 550,60 C566.67,80 583.33,80 600,60 C616.67,40 633.33,40 650,60 C666.67,80 683.33,80 700,60 C716.67,40 733.33,40 750,60 C766.67,80 783.33,80 800,60 C816.67,40 833.33,40 850,60 C866.67,80 883.33,80 900,60 C916.67,40 933.33,40 950,60 C966.67,80 983.33,80 1000,60 C1016.67,40 1033.33,40 1050,60 C1066.67,80 1083.33,80 1100,60 C1116.67,40 1133.33,40 1150,60 C1166.67,80 1183.33,80 1200,60 V120 H0 Z"
                                fill="#fce5f3"
                            ></path>
                        </svg>
                    </div>
                </div>
                <section className="bg-pmpink-500 flex flex-col lg:px-[12vw] lg:flex-row">

                    <div className="pb-6 pt-8 sm:pt-20 lg:pt-44 lg:pb-36 lg:w-1/2 lg:pr-3 lg:left-0">
                        <div className="text-center lg:text-left sm:mx-auto mt-8 sm:mt-0 opacity-100 space-y-6">
                            <h1 className="text-3xl text-pmred-500 font-extrabold sm:text-3xl font-dela-gothic">
                                Captivating hearts since 2019

                            </h1>
                            <div className=''>
                                <div className='text-lg text-pmred-500 lg:max-w-lg lg:text-left text-center lg:text-xl sm:leading-relaxed font-work-sans space-y-4'>
                                    <p className="">
                                        Perfect Match is Cornell&#39;s very own <strong>match making survey</strong> that pairs students with potential partners with our comprehensive algorithm.
                                    </p>
                                    <p className="">
                                        Last year we matched over <strong>5,000 students!</strong> Don&#39;t believe us? Check out our statistics. </p>
                                </div>
                                <Link href="/statistics">
                                    <button
                                        className="
                                    mt-6
                                    px-6 
                                    py-2
                                    rounded-full
                                    bg-white 
                                    text-pmred-500 
                                    border-4
                                    border-pmblue-500 
                                    font-bold
                                    shadow-[6px_6px_0px_0px_rgba(36,67,141,1)]
                                    transition-all
                                    hover:translate-x-[4px]
                                    hover:translate-y-[4px]
                                    hover:shadow-[2px_2px_0px_0px_rgba(36,67,141,1)]
                                    active:translate-x-[6px]
                                    active:translate-y-[6px]
                                    active:shadow-none
                                "
                                    >
                                        last year&apos;s stats
                                    </button>
                                </Link>
                            </div>
                        </div>

                    </div>
                    <div className="lg:w-1/2 flex justify-center items-center">
                        <Image src="/bear.svg" alt="bear" height={396} width={504} loading='lazy' draggable='false' />
                    </div>
                </section >
            </div >
            <div className="bg-pmpink-500">
                <div className="left-0 w-full relative h-[60px]">
                    <svg className="absolute top-1 w-full h-[60px] z-100 md:hidden" // Adjust height as needed
                        viewBox="0 0 1200 120"
                        preserveAspectRatio="none">
                        <path
                            d="M0,60 C40,40 80,80 120,60 C160,40 200,80 240,60 C280,40 320,80 360,60 C400,40 440,80 480,60 C520,40 560,80 600,60 C640,40 680,80 720,60 C760,40 800,80 840,60 C880,40 920,80 960,60 C1000,40 1040,80 1080,60 C1120,40 1160,80 1200,60 V120 H0 Z"
                            fill="#f7a4af"
                        ></path>
                    </svg>
                    <svg className="relative hidden w-full h-[60px] md:block" // Adjust height as needed
                        viewBox="0 0 1200 120"
                        preserveAspectRatio="none">
                        <path
                            d="M0,60 C16.67,40 33.33,40 50,60 C66.67,80 83.33,80 100,60 C116.67,40 133.33,40 150,60 C166.67,80 183.33,80 200,60 C216.67,40 233.33,40 250,60 C266.67,80 283.33,80 300,60 C316.67,40 333.33,40 350,60 C366.67,80 383.33,80 400,60 C416.67,40 433.33,40 450,60 C466.67,80 483.33,80 500,60 C516.67,40 533.33,40 550,60 C566.67,80 583.33,80 600,60 C616.67,40 633.33,40 650,60 C666.67,80 683.33,80 700,60 C716.67,40 733.33,40 750,60 C766.67,80 783.33,80 800,60 C816.67,40 833.33,40 850,60 C866.67,80 883.33,80 900,60 C916.67,40 933.33,40 950,60 C966.67,80 983.33,80 1000,60 C1016.67,40 1033.33,40 1050,60 C1066.67,80 1083.33,80 1100,60 C1116.67,40 1133.33,40 1150,60 C1166.67,80 1183.33,80 1200,60 V120 H0 Z"
                            fill="#f7a4af"
                        ></path>
                    </svg>
                </div>
            </div>
            <Footer />
        </div >
    );
};

export async function getServerSideProps(context: any) {
    const session = await getSession(context);
    return {
        props: {
            user: session?.user || null,
        },
    };
}

export default Home;<|MERGE_RESOLUTION|>--- conflicted
+++ resolved
@@ -86,28 +86,17 @@
                             <div className="mx-2 max-w-xl text-center lg:text-left sm:mx-auto lg:ml-[17%] mt-8 sm:mt-0 opacity-100">
                                 <div className="">
                                     <h1 className="text-4xl text-[#00438D] font-family-dela sm:text-3xl lg:text-5xl font-dela-gothic sm:mt-5">
-<<<<<<< HEAD
                                         <div className='text-pmred-500'> Perfect Matches </div> have been released!
-=======
-                                        That&#39;s a wrap!
->>>>>>> 76f97738
                                     </h1>
                                 </div>
                                 <div className='font-work-sans'>
                                     <p className="text-lg text-pmblue-500 mt-4 lg:max-w-lg lg:text-left text-center lg:text-xl sm:leading-relaxed">
-<<<<<<< HEAD
                                         Go ahead—send a text or slide into those DMs.
                                         Because the only thing sadder than an unopened message… is a love story that never got a chance to begin.
                                         <br />
                                         <br />
                                         <strong> 5052 </strong> Cornellians Matched!
                                         <br />
-=======
-                                        Thank you for all who signed up. Our cupids are hard at work matching you up. Check back tonight for your matches!
-                                        <br></br>
-                                        <br></br>
-                                        <strong> {currentCount}</strong> Cornellians are being matched!
->>>>>>> 76f97738
 
                                     </p>
                                     {/* {!props.user ? (
@@ -118,12 +107,8 @@
                                                 see my matches!
                                             </Button>
                                         </Link>
-<<<<<<< HEAD
                                     )}
 
-=======
-                                    )} */}
->>>>>>> 76f97738
                                 </div>
                             </div>
 
