import Head from 'next/head';
import type { NextPage } from 'next';
import { getSession } from 'next-auth/react';
import { Footer } from '@/components/footer';
import { GoogleAuth } from '@/components/general';
import { Header } from '@/components/header';
import { fetcher } from '@/utils/fetch';
import useSWR from 'swr';
import styles from '@/styles/Home.module.css';
import Link from 'next/link';
import Script from 'next/script';
import Image from 'next/image';
import BestAlternative from '@/components/analytics/apex-charts/bestAlternative';
import demo from 'public/feedback-demo.gif';
import Countdown from '@/components/countdown';
import word from 'public/wordcloud-hq.gif';

const Home: NextPage = (props: any) => {
    const { data: currentCount, error } = useSWR('/api/count', fetcher, {
        refreshInterval: 60000,
    });
    return (
        <div>
            <Head>
                <title>Perfect Match</title>
                <meta name="description" content="Find your Perfect Match" />
                <link rel="icon" href="/favicon.ico" />
            </Head>
            <Header />
            <div className="bg-pink-100">
                <div className="py-2 px-3 sm:py-4 flex">
                    <div className="flex flex-wrap items-center sm:mx-auto">
                        <div>
                            <p className="ml-2 font-lg text-gray-500 sm:text-xl pb-1">
                                <strong>❗PM24 Special❗</strong>
                                Curious about what others choose? Unlock{' '}
                                <strong className="text-rose-400">Live Statistics Dashboard</strong>{' '}
                                on 6 Feb. @4PM!
                            </p>
                        </div>
<<<<<<< HEAD
                    </div>
                </div>
            </div>

            <section className="bg-white flex flex-col pr-0 lg:pr-12 lg:flex-row">
                <div className="pb-6 pt-8 sm:pt-20 lg:pt-56 lg:pb-36 lg:w-3/5">
                    <div className="mx-2 max-w-xl text-center lg:text-left sm:mx-auto lg:ml-[20%] mt-8 sm:mt-0 opacity-100">
                        <h1 className="text-3xl text-gray-600 font-extrabold sm:text-4xl lg:text-5xl">
                            Let us find your
                            <strong className="mt-1 lg:mt-2 lg:mt-3 block font-extrabold text-rose-400">
                                Perfect Match💘!
                            </strong>
                        </h1>
                        <p className="text-lg mx-2 mt-6 lg:max-w-lg sm:mx-auto lg:text-left text-center lg:text-xl text-gray-500 sm:leading-relaxed">
                            Last year, we had over 4,200 participants. Sign in with your Cornell email and fill out the
                            survey <strong>by noon, 13 Feb.</strong>, and get your Matches the same evening. Share the
                            link with your friends, and help spread some joy in 2024! For updates, follow us on{' '}
                            <a
                                className="underline"
                                href="https://www.instagram.com/cornellperfectmatch/"
                                target="_blank"
                                rel="noreferrer"
                            >
                                IG
                            </a>
                            .
                        </p>
                        {!error && currentCount && (
                            <p className="text-lg mt-4 mx-2 lg:max-w-lg sm:mx-auto lg:text-left text-center lg:text-xl text-gray-500 sm:leading-relaxed">
                                Join over{' '}
                                <strong className="text-xl text-rose-400 font-extrabold lg:text-2xl">
                                    {currentCount}
                                </strong>{' '}
                                Cornellians getting matched this year!
                            </p>
                        )}
                        <div className="flex lg:contents">
                            <div className="mt-8 flex flex-wrap gap-4 text-center mx-auto">
                                <GoogleAuth login={!props.user} />
                            </div>
                        </div>
                    </div>
                </div>
                <Image priority={true} src={word} alt="Loading..." className="lg:w-2/5"></Image>
            </section>

=======
                    </li>
                    <li>
                        <div className="flex flex-start items-center pt-2">
                            <div className="-ml-3 mr-3 text-2xl">💞</div>
                            <p className="text-rose-400 font-bold">Feb. 13th, @ Night</p>
                        </div>
                        <div className="mt-0.5 ml-4 pb-5">
                            <h4 className="text-gray-700 font-semibold text-lg mb-1.5">Matches Out!</h4>
                            <p className="text-gray-500 mb-3">
                                An email will be sent to you when your perfect matches are out. Go ahead and
                                shoot your shot!
                            </p>
                        </div>
                    </li>
                    <li>
                        <div className="flex flex-start items-center pt-2">
                            <div className="-ml-3 mr-3 text-2xl">❤️‍🔥</div>
                            <p className="text-rose-400 font-bold">Feb. 14th</p>
                        </div>
                        <div className="mt-0.5 ml-4 pb-5">
                            <h4 className="text-gray-700 font-semibold text-lg mb-1.5">
                                It&apos;s Valentine&apos;s Day!
                            </h4>
                            <p className="text-gray-500 mb-3">
                                It&apos;s that time of the year! Grab some food with your perfect matches!
                            </p>
                        </div>
                    </li>
                </ol>
            </section>

            <section className="bg-rose-100">
                <div className="pt-4 pb-12 flex flex-col items-center justify-center text-gray-600 mx-[3%] sm:mx-[10%] lg:mx-[15%]">
                    <h2 className="text-xl font-extrabold md:text-3xl mb-4">
                        But before this...❗
                    </h2>
                    <p className="sm:text-lg sm:mx-[7%] lg:mx-[10%] text-center">
                        ❗Make sure you have checked out the new {' '}
                        <Link href="/statistics">
                            <span className="underline font-bold cursor-pointer">Statistics</span>
                        </Link>❗
                    </p>
                </div>
            </section>
>>>>>>> 3c247c9d
            <Footer />
        </div>
    );
};

export async function getServerSideProps(context: any) {
    const session = await getSession(context);
    return {
        props: {
            user: session?.user || null,
        },
    };
}

export default Home;<|MERGE_RESOLUTION|>--- conflicted
+++ resolved
@@ -38,7 +38,6 @@
                                 on 6 Feb. @4PM!
                             </p>
                         </div>
-<<<<<<< HEAD
                     </div>
                 </div>
             </div>
@@ -84,53 +83,6 @@
                 </div>
                 <Image priority={true} src={word} alt="Loading..." className="lg:w-2/5"></Image>
             </section>
-
-=======
-                    </li>
-                    <li>
-                        <div className="flex flex-start items-center pt-2">
-                            <div className="-ml-3 mr-3 text-2xl">💞</div>
-                            <p className="text-rose-400 font-bold">Feb. 13th, @ Night</p>
-                        </div>
-                        <div className="mt-0.5 ml-4 pb-5">
-                            <h4 className="text-gray-700 font-semibold text-lg mb-1.5">Matches Out!</h4>
-                            <p className="text-gray-500 mb-3">
-                                An email will be sent to you when your perfect matches are out. Go ahead and
-                                shoot your shot!
-                            </p>
-                        </div>
-                    </li>
-                    <li>
-                        <div className="flex flex-start items-center pt-2">
-                            <div className="-ml-3 mr-3 text-2xl">❤️‍🔥</div>
-                            <p className="text-rose-400 font-bold">Feb. 14th</p>
-                        </div>
-                        <div className="mt-0.5 ml-4 pb-5">
-                            <h4 className="text-gray-700 font-semibold text-lg mb-1.5">
-                                It&apos;s Valentine&apos;s Day!
-                            </h4>
-                            <p className="text-gray-500 mb-3">
-                                It&apos;s that time of the year! Grab some food with your perfect matches!
-                            </p>
-                        </div>
-                    </li>
-                </ol>
-            </section>
-
-            <section className="bg-rose-100">
-                <div className="pt-4 pb-12 flex flex-col items-center justify-center text-gray-600 mx-[3%] sm:mx-[10%] lg:mx-[15%]">
-                    <h2 className="text-xl font-extrabold md:text-3xl mb-4">
-                        But before this...❗
-                    </h2>
-                    <p className="sm:text-lg sm:mx-[7%] lg:mx-[10%] text-center">
-                        ❗Make sure you have checked out the new {' '}
-                        <Link href="/statistics">
-                            <span className="underline font-bold cursor-pointer">Statistics</span>
-                        </Link>❗
-                    </p>
-                </div>
-            </section>
->>>>>>> 3c247c9d
             <Footer />
         </div>
     );
