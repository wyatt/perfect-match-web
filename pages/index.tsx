import Head from 'next/head';
import type { NextPage } from 'next';
import { getSession } from 'next-auth/react';
import { Footer } from '@/components/footer';
import { GoogleAuth } from '@/components/general';
import { Header } from '@/components/header';
import { fetcher } from '@/utils/fetch';
import useSWR from 'swr';
import styles from '@/styles/Home.module.css';
import Link from 'next/link';
import Script from 'next/script';
import Image from 'next/image';
import BestAlternative from '@/components/analytics/apex-charts/bestAlternative';
import demo from 'public/feedback-demo.gif';
import Countdown from '@/components/countdown';
import word from 'public/wordcloud-hq.gif';

const Home: NextPage = (props: any) => {
    const { data: currentCount, error } = useSWR('/api/count', fetcher, {
        refreshInterval: 60000,
    });
    return (
        <div>
            <Head>
                <title>Perfect Match</title>
                <meta name="description" content="Find your Perfect Match" />
                <link rel="icon" href="/favicon.ico" />
            </Head>
            <Header />
            <div className="bg-pink-100">
<<<<<<< HEAD
                <div className="py-2 px-3 sm:py-4 flex">
=======
                <div className="py-2 px-3 sm:py-3 flex">
>>>>>>> 43557ec7
                    <div className="flex flex-wrap items-center sm:mx-auto">
                        <div>
                            <p className="ml-2 font-lg text-gray-500 sm:text-xl pb-1">
                                <strong>❗PM24 Special❗</strong>
<<<<<<< HEAD
                                Curious about what others choose? Unlock{' '}
                                <strong className="text-rose-400">Live Statistics Dashboard</strong>{' '}
                                on 6 Feb. @4PM!
=======
                                Let us help you{' '}
                                <Link href="/profile#crushes">
                                    <strong className="text-rose-400 underline hover:text-rose-500 hover:cursor-pointer">
                                        Nudge Your Crush
                                    </strong>
                                </Link>{' '}
                                with an anonymous hint 💌!
                            </p>
                        </div>
                    </div>
                </div>
            </div>
            {/*
            <div className="bg-pink-100">
                <div className="py-2 px-3 sm:py-3 flex">
                    <div className="flex flex-wrap items-center sm:mx-auto">
                        <div>
                            <p className="ml-2 font-lg text-gray-500 sm:text-xl pb-1">
                                <strong>❗PM24 Special❗</strong>
                                Curious about what others choose? Check out{' '}
                                <Link href="/dashboard">
                                    <strong className="text-rose-400 underline hover:text-rose-500 hover:cursor-pointer">
                                        Live Statistics Dashboard
                                    </strong>
                                </Link>
                                !
>>>>>>> 43557ec7
                            </p>
                        </div>
                    </div>
                </div>
            </div>
<<<<<<< HEAD
=======
            */}
>>>>>>> 43557ec7

            <section className="bg-white flex flex-col pr-0 lg:pr-12 lg:flex-row">
                <div className="pb-6 pt-8 sm:pt-20 lg:pt-56 lg:pb-36 lg:w-3/5">
                    <div className="mx-2 max-w-xl text-center lg:text-left sm:mx-auto lg:ml-[20%] mt-8 sm:mt-0 opacity-100">
                        <h1 className="text-3xl text-gray-600 font-extrabold sm:text-4xl lg:text-5xl">
                            Let us find your
                            <strong className="mt-1 lg:mt-2 lg:mt-3 block font-extrabold text-rose-400">
                                Perfect Match💘!
                            </strong>
                        </h1>
                        <p className="text-lg mx-2 mt-6 lg:max-w-lg sm:mx-auto lg:text-left text-center lg:text-xl text-gray-500 sm:leading-relaxed">
                            Last year, we had over 4,200 participants. Sign in with your Cornell email and fill out the
                            survey <strong>by noon, 13 Feb.</strong>, and get your Matches the same evening. Share the
                            link with your friends, and help spread some joy in 2024! For updates, follow us on{' '}
                            <a
                                className="underline"
                                href="https://www.instagram.com/cornellperfectmatch/"
                                target="_blank"
                                rel="noreferrer"
                            >
                                IG
                            </a>
                            .
                        </p>
                        {!error && currentCount && (
                            <p className="text-lg mt-4 mx-2 lg:max-w-lg sm:mx-auto lg:text-left text-center lg:text-xl text-gray-500 sm:leading-relaxed">
                                Join over{' '}
                                <strong className="text-xl text-rose-400 font-extrabold lg:text-2xl">
                                    {currentCount}
                                </strong>{' '}
                                Cornellians getting matched this year!
                            </p>
                        )}
                        <div className="flex lg:contents">
                            <div className="mt-8 flex flex-wrap gap-4 text-center mx-auto">
                                <GoogleAuth login={!props.user} />
                            </div>
                        </div>
                    </div>
                </div>
                <Image priority={true} src={word} alt="Loading..." className="lg:w-2/5"></Image>
            </section>

            <Footer />
        </div>
    );
};

export async function getServerSideProps(context: any) {
    const session = await getSession(context);
    return {
        props: {
            user: session?.user || null,
        },
    };
}

export default Home;<|MERGE_RESOLUTION|>--- conflicted
+++ resolved
@@ -28,20 +28,11 @@
             </Head>
             <Header />
             <div className="bg-pink-100">
-<<<<<<< HEAD
-                <div className="py-2 px-3 sm:py-4 flex">
-=======
                 <div className="py-2 px-3 sm:py-3 flex">
->>>>>>> 43557ec7
                     <div className="flex flex-wrap items-center sm:mx-auto">
                         <div>
                             <p className="ml-2 font-lg text-gray-500 sm:text-xl pb-1">
                                 <strong>❗PM24 Special❗</strong>
-<<<<<<< HEAD
-                                Curious about what others choose? Unlock{' '}
-                                <strong className="text-rose-400">Live Statistics Dashboard</strong>{' '}
-                                on 6 Feb. @4PM!
-=======
                                 Let us help you{' '}
                                 <Link href="/profile#crushes">
                                     <strong className="text-rose-400 underline hover:text-rose-500 hover:cursor-pointer">
@@ -68,16 +59,12 @@
                                     </strong>
                                 </Link>
                                 !
->>>>>>> 43557ec7
                             </p>
                         </div>
                     </div>
                 </div>
             </div>
-<<<<<<< HEAD
-=======
             */}
->>>>>>> 43557ec7
 
             <section className="bg-white flex flex-col pr-0 lg:pr-12 lg:flex-row">
                 <div className="pb-6 pt-8 sm:pt-20 lg:pt-56 lg:pb-36 lg:w-3/5">
@@ -120,7 +107,6 @@
                 </div>
                 <Image priority={true} src={word} alt="Loading..." className="lg:w-2/5"></Image>
             </section>
-
             <Footer />
         </div>
     );
