--- conflicted
+++ resolved
@@ -229,10 +229,7 @@
                         </li>
                     </ol>
                 </section>
-<<<<<<< HEAD
-=======
-
->>>>>>> 7e0331ad
+
                 <section className="text-gray-500 bg-pink-100">
                     <div className="container px-5 sm:px-0 py-16 sm:py-24 mx-auto">
                         <div className="text-center mb-15">
