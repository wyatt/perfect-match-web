export const admins = new Set([
    'cornell.perfectmatch@gmail.com',
    'perfectmatch@cornell.edu',
    'ps2245@cornell.edu',
    'gvw8@cornell.edu',
    'te89@cornell.edu',
    'yj472@cornell.edu',
    'njv27@cornell.edu',
    'dc863@cornell.edu',
    'vg245@cornell.edu',
    'vm344@cornell.edu',
    'sls537@cornell.edu',
<<<<<<< HEAD
    'kh635@cornell.edu'
=======
    'kh635@cornell.edu',
>>>>>>> 43557ec7
]);

export const isAdmin = (email: string) => admins.has(email);<|MERGE_RESOLUTION|>--- conflicted
+++ resolved
@@ -10,11 +10,7 @@
     'vg245@cornell.edu',
     'vm344@cornell.edu',
     'sls537@cornell.edu',
-<<<<<<< HEAD
-    'kh635@cornell.edu'
-=======
     'kh635@cornell.edu',
->>>>>>> 43557ec7
 ]);
 
 export const isAdmin = (email: string) => admins.has(email);