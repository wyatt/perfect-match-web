import Link from 'next/link';
import Toggle from './burgerMenu';
import Script from 'next/script';
import { useEffect, useState } from 'react';
import { useSession } from 'next-auth/react';
import { isAdmin } from '@/utils/admins';
import { signOut } from 'next-auth/react';

function Header(props: any) {
    const { data: sessions, status } = useSession();
    const [isAdminUser, setIsAdminUser] = useState(false);

    useEffect(() => {
        if (sessions) {
            setIsAdminUser(isAdmin(sessions?.user?.email || ''));
        }
    }, [sessions]);
    return (
        <header>
            <Script src="https://www.googletagmanager.com/gtag/js?id=G-4RWCJT2EZV" strategy="afterInteractive" />
            <Script id="google-analytics" strategy="afterInteractive">
                {`
                    window.dataLayer = window.dataLayer || [];
                    function gtag(){window.dataLayer.push(arguments);}
                    gtag('js', new Date());

                    gtag('config', 'G-4RWCJT2EZV');
                `}
            </Script>
            <nav className="bg-pmpink-500  pr-4 lg:px-6 py-2.5 light:bg-gray-800 main-nav">
                <div className="flex flex-wrap justify-between items-center mx-auto max-w-screen-xl">
                    <Link href="/" className="flex items-center">
                        <img
                            src="logo.png"
                            className="mr-3 h-7 sm:h-9 cursor-pointer ml-4 sm:ml-8"
                            alt="Perfect Match"
                        />
                    </Link>
                    <div className="sm:hidden">
                        <Toggle />
                    </div>
                    <div className="hidden justify-between font-work-sans items-center w-full sm:block sm:w-auto sm:order-1">
                        <ul className="flex flex-col mt-4 text-gray-500 font-medium sm:flex-row sm:space-x-6 sm:mt-0 md:space-x-9 text-lg items-center">
                            <li className="text-pmred-500">
                                <Link href="/">Home</Link>
                            </li>
                            {/* <li className="text-pmred-500">
                                <Link href="/dashboard">Live Dashboard</Link>
                            </li> */}
                            {/* <li className="text-pmred-500">
                                <Link href="/profile">Matches</Link>
                            </li> */}<div className="flex w-full justify-end sm:hidden">
                                <Toggle />
                            </div>

                            <li className="text-pmred-500">
                                <Link href="/statistics"> Stats</Link>
                            </li>
                            <li className="text-pmred-500">
                                <Link href="/about"> About</Link>
                            </li>
<<<<<<< HEAD
                            <li className="text-pmred-500 border-2 border-pmred-500 rounded-3xl px-2 py-1 hover:bg-pmred-500 hover:text-white transition-all duration-200 ease-in-out">
                                <Link href="/profile"> Matches &lt;3</Link>
=======
                            {/* <li className="text-pmred-500 border-2 border-pmred-500 rounded-3xl px-2 py-1 hover:bg-pmred-500 hover:text-white transition-all duration-200 ease-in-out">
                                <Link href="/profile"> Survey &lt;3</Link>
>>>>>>> 76f97738
                            </li>
                            {status === 'authenticated' && (
                                <li className="text-pmred-500 hover:text-red-500 ease-in-out transition-all duration-200">
                                    <button className="inline-flex items-center justify-center " onClick={() => signOut()}>
                                        <svg
                                            className="mr-2 -ml-1 w-4 h-4"
                                            aria-hidden="true"
                                            focusable="false"
                                            data-prefix="fab"
                                            data-icon="google"
                                            role="img"
                                            xmlns="http://www.w3.org/2000/svg"
                                            viewBox="0 0 488 512"
                                        >
                                            <path
                                                fill="currentColor"
                                                d="M488 261.8C488 403.3 391.1 504 248 504 110.8 504 0 393.2 0 256S110.8 8 248 8c66.8 0 123 24.5 166.3 64.9l-67.5 64.9C258.5 52.6 94.3 116.6 94.3 256c0 86.5 69.1 156.6 153.7 156.6 98.2 0 135-70.4 140.8-106.9H248v-85.3h236.1c2.3 12.7 3.9 24.9 3.9 41.4z"
                                            ></path>
                                        </svg>Sign Out</button>
                                </li>
                            )} */}
                            {isAdminUser && (
                                <li className="text-pmred-500">
                                    <Link href="/admin"> Admin</Link>
                                </li>
                            )}
                        </ul>
                    </div>
                </div>
            </nav>
            <div className="bg-pmblue-500">
                <div className="py-2 px-3 sm:px-0 sm:py-3 md:pt-1 md:pb-0 flex">
                    <div className="flex flex-wrap justify-center items-center sm:mx-auto">
                        <div>
                            <p className="ml-2 font-work-sans text-white sm:text-lg md:text-base pb-1">
                                Interested in joining the Perfect Match Team?
                            </p>
                        </div>
                        <div className="order-3 font-work-sans mt-2 w-full flex-shrink-0 sm:w-auto sm:ml-5 sm:mt-0">
                            <a
                                href="https://forms.gle/Jv5th8zbajVF6qN6A"
                                target="_blank"
                                rel="noreferrer"
                                className="flex items-center justify-center rounded-md border border-transparent bg-white sm:px-4 md:px-2 mb-1 text-sm font-work-sans text-pmred-500 shadow-sm sm:text-lg md:text-base"
                            >
                                Apply Here!
                            </a>
                        </div>
                    </div>
                </div>
            </div>
        </header >
    );
}

export default Header;<|MERGE_RESOLUTION|>--- conflicted
+++ resolved
@@ -59,13 +59,8 @@
                             <li className="text-pmred-500">
                                 <Link href="/about"> About</Link>
                             </li>
-<<<<<<< HEAD
                             <li className="text-pmred-500 border-2 border-pmred-500 rounded-3xl px-2 py-1 hover:bg-pmred-500 hover:text-white transition-all duration-200 ease-in-out">
                                 <Link href="/profile"> Matches &lt;3</Link>
-=======
-                            {/* <li className="text-pmred-500 border-2 border-pmred-500 rounded-3xl px-2 py-1 hover:bg-pmred-500 hover:text-white transition-all duration-200 ease-in-out">
-                                <Link href="/profile"> Survey &lt;3</Link>
->>>>>>> 76f97738
                             </li>
                             {status === 'authenticated' && (
                                 <li className="text-pmred-500 hover:text-red-500 ease-in-out transition-all duration-200">
