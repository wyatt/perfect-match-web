--- conflicted
+++ resolved
@@ -117,11 +117,7 @@
                         '% of women aged ' +
                         ageParticipant +
                         ' would date someone aged ' +
-<<<<<<< HEAD
-                        (dataPointIndex + 17) +
-=======
                         (dataPointIndex + 18) +
->>>>>>> db47d763
                         '.'
                     );
                 },
