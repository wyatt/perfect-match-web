import useSWR from 'swr';
import { fetcher, analysisURL } from '@/utils/fetch';
import dynamic from 'next/dynamic';
import { SurveyModel } from 'survey-react';

const ReactApexChart = dynamic(() => import('react-apexcharts'), {
    ssr: false,
});

const RelationshipTypeLive = () => {
    const { data: typeCount, error, isLoading } = useSWR(`${analysisURL}/relationshiptype`, fetcher);
    if (isLoading || error) return null;

    const series = Object.values(typeCount || {});
    const options = {
        chart: {
            toolbar: {
                show: false,
                tools: {
                    download: false,
                },
            },
            width: '100%',
            type: 'donut',
            animations: {
                speed: 1400,
                animateGradually: {
                    delay: 250,
                },
                dynamicAnimation: {
                    speed: 450,
                },
            },
        },
        labels: Object.keys(typeCount || {}),
        colors: ['#fda4af', '#fde047', '#86efac', '#7dd3fc'],
        plotOptions: {
            pie: {
                dataLabels: {
                    offset: -3,
                },
                donut: {
                    size: '40%',
                },
            },
        },
        dataLabels: {
            formatter(val: string, opts: any) {
                const name = opts.w.globals.labels[opts.seriesIndex];
                return [name, parseInt(val) + '%'];
            },
            style: {
                fontSize: '16px',
            },
        },
        legend: {
            show: false,
        },
        responsive: [
            {
                breakpoint: 780,
                options: {
                    dataLabels: {
                        style: {
                            fontSize: '12px',
                        },
                    },
                },
            },
            {
                breakpoint: 1200,
                options: {
                    dataLabels: {
                        style: {
                            fontSize: '14px',
                        },
                    },
                },
            },
        ],
    };

    return (
        <ReactApexChart
            type="donut"
            series={series as ApexAxisChartSeries}
            options={options as unknown as ApexCharts.ApexOptions}
        />
    );
<<<<<<< HEAD

=======
>>>>>>> db47d763
};

export default RelationshipTypeLive;<|MERGE_RESOLUTION|>--- conflicted
+++ resolved
@@ -87,10 +87,6 @@
             options={options as unknown as ApexCharts.ApexOptions}
         />
     );
-<<<<<<< HEAD
-
-=======
->>>>>>> db47d763
 };
 
 export default RelationshipTypeLive;