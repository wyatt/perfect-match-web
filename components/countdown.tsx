import React from 'react';
import Image from 'next/image';
import { useState, useEffect } from 'react';
import { emojiBlast } from "emoji-blast";

const CountDown: React.FC = () => {
<<<<<<< HEAD
    const countdownDate = new Date('Feb 13, 2025 12:00:00 EST');
=======
    const countdownDate = new Date('Feb 3, 2025 17:00:00 EST');
    const [hasMounted, setHasMounted] = useState(false);
>>>>>>> 42176256

    type RemainingTime = {
        days: number;
        hours: number;
        minutes: number;
        seconds: number;
        total: number
    };

    const calculateTimeRemaining = (launchDate: Date): RemainingTime => {
        // Calculate the time remaining (in milliseconds) between the launch date and start date
        const time = launchDate.getTime() - new Date().getTime();
        const gap = time < 0 ? 0 : time;
        // Calculate days, hours, and minutes remaining
        const days = Math.floor(gap / (1000 * 60 * 60 * 24));
        const hours = Math.floor((gap / (1000 * 60 * 60)) % 24);
        const minutes = Math.floor((gap / (1000 * 60)) % 60);
        const seconds = Math.floor((gap / 1000) % 60);
        return { days, hours, minutes, seconds, total: gap };
    };

    const [timeRemaining, setTimeRemaining] = useState<RemainingTime>(calculateTimeRemaining(countdownDate));
    const [completed, setCompleted] = useState(false);
    const { days, hours, minutes, seconds } = timeRemaining;
    const [easterEggTextDisplay, setEasterEggTextDisplay] = useState(false);

    function easterEggTextChange() {
        setEasterEggTextDisplay(true);
        setTimeout(() => {
            setEasterEggTextDisplay(false);
        }, 3000);
    }

    function easterEggFireHeart() {
        const heartCoords = [
            [500, 600],
            // bottom point
            [500, 410],
            // center point
            // left line (y = x + 100)
            [350, 450],
            [375, 475],
            [400, 500],
            [425, 525],
            [450, 550],
            [475, 575],
            // right line (y = -x + 1100)
            [650, 450],
            [623, 477],
            [600, 500],
            [550, 550],
            [574, 526],
            [526, 574],
            // left curve
            [340, 410],
            [340, 430],
            [350, 385],
            [370, 365],
            [400, 350],
            [430, 355],
            [460, 370],
            [480, 385],
            // right curve
            [520, 385],
            [540, 370],
            [570, 355],
            [600, 350],
            [630, 365],
            [650, 385],
            [660, 410],
            [660, 430]
        ];
        const randXVelocity = Math.random() * 15 * (Math.round(Math.random()) ? 1 : -1);
        const randYVelocity = Math.random() * -15 - 3;
        const randStartXCoord = Math.random() * 350 * (Math.round(Math.random()) ? 1 : -1);
        const randStartYCoord = Math.random() * 350 * (Math.round(Math.random()) ? 1 : -1);
        for (const [xCoordinate, yCoordinate] of heartCoords) {
            emojiBlast({
                emojiCount: 1,
                emojis: ["❤️‍🔥"],
                physics: {
                    fontSize: 35,
                    gravity: 0.15,
                    initialVelocities: {
                        x: randXVelocity,
                        y: randYVelocity
                    },
                    rotation: 0,
                    rotationDeceleration: 0
                },
                position: {
                    x: xCoordinate + randStartXCoord,
                    y: yCoordinate + randStartYCoord
                }
            });
        }
    }

    function easterEggShootingHeart() {
        const star = (yPos: number): void => {
            emojiBlast({
                emojiCount: 1,
                emojis: ["💖"],
                physics: {
                    fontSize: { max: 32, min: 20 },
                    gravity: 0.05,
                    initialVelocities: {
                        x: 45,
                        y: -10
                    }
                },
                position: {
                    x: 0,
                    y: yPos
                }
            });
        };
        const sparkles = (yPos: number, size: number): void => {
            emojiBlast({
                emojiCount: 1,
                emojis: ["✨"],
                physics: {
                    fontSize: size,
                    gravity: 0.05,
                    initialVelocities: {
                        rotation: 0,
                        x: 45,
                        y: -10
                    }
                },
                position: {
                    x: 0,
                    y: yPos
                }
            });
        };
        const shootingStar = () => {
            const randYPos = Math.random() * innerHeight + 100;
            let emojiSize = 18;
            star(randYPos);
            const intervalId2 = setInterval(() => {
                sparkles(randYPos, emojiSize);
                emojiSize -= 3;
            }, 60);
            setTimeout(() => {
                clearInterval(intervalId2);
            }, 400);
        };
        const intervalId = setInterval(shootingStar, 60);
        setTimeout(() => {
            clearInterval(intervalId);
        }, 2e3);
    }

    useEffect(() => {
        setHasMounted(true);
        const timer = setInterval(() => {
            const newTime = calculateTimeRemaining(countdownDate);
            setTimeRemaining(newTime);
            if (newTime.total <= 1) {
                setCompleted(true);
                clearInterval(timer);
            }
        }, 1000);
        return () => clearInterval(timer);
    }, []);

    return (
        <div className='z-10 max-w-[85vw] w-full min-w-fit h-full relative'>
            <div className="w-full relative h-2 -z-10">
                {/* Alarm Top buttons */}
                <div className='absolute mx-[5%] my-[0.2%] bg-red-600 w-[10%] h-3 border-2 border-blue-900 rounded-xl' />
                <div className='absolute mx-[18%] my-[0.2%] bg-red-600 w-[10%] h-3 border-2 border-blue-900 rounded-xl' />
                <div className='absolute mx-[31%] my-[0.2%] bg-red-600 w-[20%] h-3 border-2 border-blue-900 rounded-xl' />
            </div>
            <div className="bg-[#FBE7F3] min-h-fit h-full rounded-lg p-5 border-blue-900 border-4 z-10 ">
                <div className="flex flex-grid w-full h-full">
                    <div className="flex items-center justify-center h-full w-[90%] bg-[#00162F] text-white text-3xl rounded-lg lg:p-2">
                        <div className="flex items-center text-3xl sm:text-4xl space-x-2 px-4 md:px-2 font-press-start lg:text-6xl w-full justify-center">
                            <div className="flex flex-col items-center">
                                <span className={completed ? 'animate-flash' : ''}>{hasMounted ? (easterEggTextDisplay ? '0' : (days > 0 ? days : hours)) : '0'}</span>
                                <span className="text-[10px] leading-5 sm:text-sm lg:text-base tracking-wider">{easterEggTextDisplay ? 'I' : (days > 0 ? 'days' : 'hours')}</span>
                            </div>
                            <div className="flex flex-col items-center text-center w-fit">
                                <span className='text-lg lg:text-3xl -mx-3'>:</span>
                            </div>
                            <div className="flex flex-col items-center">
                                <span className={completed ? 'animate-flash' : ''}>{hasMounted ? (easterEggTextDisplay ? '-' : (days > 0 ? hours : minutes)) : '0'}</span>
                                <span className="text-[10px] leading-5 sm:text-sm lg:text-base tracking-wider">{easterEggTextDisplay ? "Can't" : (days > 0 ? 'hours' : 'minutes')}</span>
                            </div>
                            <div className="flex flex-col items-center text-center w-fit">
                                <span className='text-lg lg:text-3xl -mx-3'>:</span>
                            </div>
                            <div className="flex flex-col items-center">
                                <span className={completed ? 'animate-flash' : ''}>{hasMounted ? (easterEggTextDisplay ? '0' : (days > 0 ? minutes : seconds)) : '0'}</span>
                                <span className="text-[10px] leading-5 sm:text-sm lg:text-base tracking-wider">{easterEggTextDisplay ? "Wait" : (days > 0 ? 'minutes' : 'seconds')}</span>
                            </div>
                        </div>
                    </div>
                    <div className='w-[10%] relative flex-row'>
                        <div className='h-1/2'>
                            <div className='absolute top-0 -right-[5%]'>
                                <div className='grid grid-cols-2 gap-2'>
                                    {Array(6).fill(0).map((_, i) => (
                                        <div key={i} className='w-2 h-2 rounded-full bg-pmblue-500' />
                                    ))}
                                </div>
                            </div>
                        </div>
                        <div className="my-1 flex flex-col space-y-2 justify-center items-center">
                            <button
                                className="
                                w-4 h-4 lg:w-6 lg:h-6 rounded-full bg-red-500 border-2 border-blue-600 font-semibold
                                shadow-[4px_4px_0px_0px_rgba(59,130,246,0.5)] transition-all
                                hover:translate-x-[2px] hover:translate-y-[2px] hover:shadow-[2px_2px_0px_0px_rgba(59,130,246,0.5)]
                                active:translate-x-[4px] active:translate-y-[4px] active:shadow-none"
                                onClick={easterEggTextChange}
                            ></button>
                            <button
                                className="
                                w-4 h-4 lg:w-6 lg:h-6 rounded-full bg-blue-500 border-2 border-blue-600 font-semibold
                                shadow-[4px_4px_0px_0px_rgba(59,130,246,0.5)] transition-all
                                hover:translate-x-[2px] hover:translate-y-[2px] hover:shadow-[2px_2px_0px_0px_rgba(59,130,246,0.5)]
                                active:translate-x-[4px] active:translate-y-[4px] active:shadow-none"
                                onClick={easterEggFireHeart}
                            ></button>
                            <button
                                className="
                                w-4 h-4 lg:w-6 lg:h-6 rounded-full bg-red-500 border-2 border-blue-600 font-semibold
                                shadow-[4px_4px_0px_0px_rgba(59,130,246,0.5)] transition-all
                                hover:translate-x-[2px] hover:translate-y-[2px] hover:shadow-[2px_2px_0px_0px_rgba(59,130,246,0.5)]
                                active:translate-x-[4px] active:translate-y-[4px] active:shadow-none"
                                onClick={easterEggShootingHeart}
                            ></button>
                        </div>
                    </div>
                </div>
            </div>
            <div className='bg-pmred-500 w-full h-full -z-20 absolute top-[6%] left-[4%] rounded-lg' />
            <div className='absolute -top-[60%] w-full h-[85%] flex justify-end'><Image src='/scream_bubble.svg' alt='scream bubble' height={200} width={300} priority={true} draggable='false' /></div>
        </div>
    );
}

export default CountDown;<|MERGE_RESOLUTION|>--- conflicted
+++ resolved
@@ -4,12 +4,8 @@
 import { emojiBlast } from "emoji-blast";
 
 const CountDown: React.FC = () => {
-<<<<<<< HEAD
     const countdownDate = new Date('Feb 13, 2025 12:00:00 EST');
-=======
-    const countdownDate = new Date('Feb 3, 2025 17:00:00 EST');
-    const [hasMounted, setHasMounted] = useState(false);
->>>>>>> 42176256
+
 
     type RemainingTime = {
         days: number;
