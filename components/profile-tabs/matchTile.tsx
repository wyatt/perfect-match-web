import React, { useEffect, useRef, useState, useMemo } from 'react';
import { Review } from '../../types/users';
import Iframe from 'react-iframe';
import Button from '@/components/general/button';
import Popup from '@/components/general/popup';
import Image from 'next/image';
import Link from 'next/link';


const emoji = ['😃', '😆', '😄', '😆', '😊', '😎', '😳', '🤗'];
const color = [
    'text-rose-400',
    'text-orange-400',
    'text-yellow-400',
    'text-lime-500',
    'text-emerald-400',
    'text-sky-400',
    'text-purple-400',
];

const ratingOptions = [
    'My match ghosted me',
    'My match and I were not a physical match',
    'My match and I were not a personality match',
    'I did not reach out',
    'They did not reach out',
    'We have nothing in common, but they seem cool',
    'Different majors, but could be fun to learn something new',
    'Same college - gives us something to talk about!',
    'Their class year makes them an interesting match',
    'Major heart-eyes for their music taste',
    'Their three words are a vibe, we might click',
    'They seem fun, and their profile stands out',
    'Our majors are worlds apart, but opposites attract?',
    'Their song choice is my jam, we could be in tune',
    'Feels like we’d click, their profile just clicked with me',
    'The way they describe themselves is intriguing, wanna know more',
    'Everything aligns – their college, major, and those three words',
    'Their profile is all good vibes, can’t wait to chat',
    'They sound ambitious, and their taste in music is a bonus',
    'Just my type on paper – from their major to their song choice',
    'Their description’s got depth and their song choice rocks',
    'Their profile’s a perfect pitch – right college, right year, right tune',
    'We’re in the same class year, and their profile’s class apart',
    'Their college and major are impressive, and so is their profile',
    'It’s a match! Their profile’s got personality and brains',
    'A+ profile – love the academic flair and personal touch',
];

function MatchFeedback({ matchID, matchFeedback, refresh }: any) {
    const [review, setReview] = useState<Review>({
        overallRating: matchFeedback?.overallRating || '',
        topReasonForRating: matchFeedback?.topReasonForRating || '',
        metMatch: matchFeedback?.metMatch || false,
        numberOfDates: matchFeedback?.numberOfDates || 0,
        inRelationshipWithMatch: matchFeedback?.inRelationshipWithMatch || false,
        additionalComments: matchFeedback?.additionalComments || '',
    });
    const [isModalOpen, setIsModalOpen] = useState(false);

    const submitFeedback = async () => {
        await fetch(`/api/review/${matchID}`, {
            method: 'POST',
            body: JSON.stringify({ ...review, dateSubmitted: new Date() }),
        });
        refresh();
        setIsModalOpen(false);
    };
    return (
        <div>
            <button
                onClick={() => setIsModalOpen(true)}
                className="mt-1 mb-2 px-4 py-2 bg-blue-500 text-white rounded hover:bg-blue-600"
            >
                Leave Feedback
            </button>
            ;
            {isModalOpen && (
                <div className="fixed top-0 left-0 w-full h-full bg-gray-500 bg-opacity-50 flex items-center justify-center">
                    <div className="bg-white p-6 rounded-lg shadow-lg w-full max-w-md">
                        <h2 className="text-2xl mb-4 mt-2 font-extrabold text-rose-400">Match Feedback</h2>

                        {/* Feedback form */}
                        <div className="space-y-4 text-gray-500">
                            {/* Overall Rating */}
                            <div>
                                <label>
                                    On a scale of 1-10, is this match a Perfect Match? &#40;1-terrible match; 10-Perfect
                                    Match!&#41;
                                </label>
                                <input
                                    type="number"
                                    min="1"
                                    max="10"
                                    value={review.overallRating}
                                    onChange={(e) => setReview({ ...review, overallRating: Number(e.target.value) })}
                                    className="w-full bg-white p-2 mt-1 border rounded-md text-base leading-light focus:outline-none focus:ring-2 focus:ring-blue-600 focus:border-transparent"
                                />
                            </div>

                            {/* Top Reason for Rating */}
                            <div>
                                <label>Top Reason for Rating:</label>
                                <select
                                    autoFocus
                                    className="w-full bg-white border rounded-md overflow-hidden"
                                    value={review.topReasonForRating}
                                    onChange={(e) => setReview({ ...review, topReasonForRating: e.target.value })}
                                >
                                    {ratingOptions.map((option: string) => (
                                        <option key={option} value={option} className="bg-white">
                                            {option}
                                        </option>
                                    ))}
                                </select>
                            </div>

                            {/* Met Match */}
                            <div>
                                <label className="text-gray-600">Have you met this match?</label>
                                <input
                                    className="ml-1 cursor-pointer"
                                    type="checkbox"
                                    checked={review.metMatch}
                                    onChange={(e) => setReview({ ...review, metMatch: e.target.checked })}
                                />
                            </div>

                            {/* Number of Dates */}
                            <div>
                                <label className="text-gray-600">Number of Dates:</label>
                                <input
                                    className="bg-white ml-1 pl-1"
                                    type="number"
                                    value={review.numberOfDates}
                                    onChange={(e) => setReview({ ...review, numberOfDates: Number(e.target.value) })}
                                />
                            </div>

                            {/* In Relationship with Match */}
                            <div>
                                <label className="text-gray-600">In Relationship with Match:</label>
                                <input
                                    className="ml-1 cursor-pointer"
                                    type="checkbox"
                                    checked={review.inRelationshipWithMatch}
                                    onChange={(e) =>
                                        setReview({
                                            ...review,
                                            inRelationshipWithMatch: e.target.checked,
                                        })
                                    }
                                />
                            </div>

                            {/* Additional Comments */}
                            <div>
                                <label className="text-gray-600">Additional Comments:</label>
                                <textarea
                                    value={review.additionalComments}
                                    onChange={(e) => setReview({ ...review, additionalComments: e.target.value })}
                                    className="w-full p-2 mt-1 border rounded-md bg-white"
                                    rows={4}
                                />
                            </div>
                        </div>

                        {/* Buttons */}
                        <div className="mt-2 mb-2 flex justify-end space-x-4">
                            <button
                                onClick={() => setIsModalOpen(false)}
                                className="px-4 py-2 bg-gray-300 text-gray-700 rounded hover:bg-gray-400 transition"
                            >
                                Close
                            </button>
                            <button
                                onClick={submitFeedback}
                                className="px-4 py-2 bg-blue-500 text-white rounded hover:bg-blue-600 transition"
                            >
                                Submit Feedback
                            </button>
                        </div>
                    </div>
                </div>
            )}
        </div>
    );
}

function maskText(text: string): string {
    return text.split('').map(char => char === ' ' ? ' ' : char === ',' ? ',' : '♥').join('');
}

function MatchTile({ matchID, matchData, contact, matchFeedback, refresh, mutualCrush, superMatch, platonic, matchPoked }: any) {
    const matchEmoji = useMemo(() => {
        return emoji[Math.floor(Math.random() * emoji.length)];
    }, []);

    // Function to render the play button or emoji for the hookupsong
    const renderSongSection = () => {
        if (matchData.survey.hookupsongURL) {
            const spotifyID = matchData.survey.hookupsongURL.url.split('/')[4];
            const spotifyURL = `https://open.spotify.com/embed/track/${spotifyID}?utm_source=generator&theme=0`;
            return (
                <div>
                    <p className="mb-3 sm:mb-3 text-gray-500">
                        <button
                            onClick={() => window.open(matchData.survey.hookupsongURL.url, '_blank')}
                            className="font-bold"
                        >
                            <Iframe
                                url={spotifyURL}
                                allow="autoplay; clipboard-write; encrypted-media; fullscreen; picture-in-picture"
                                loading="lazy"
                                styles={{
                                    border: 'none',
                                    maxHeight: '80px',
                                    borderRadius: '13px',
                                    backgroundColor: 'rgba(0, 0, 0, 0.1)',
                                    margin: '7px 0px',
                                    width: '320px',
                                }}
                            ></Iframe>
                        </button>
                    </p>
                </div>
            );
        }
    };

    const [showBack, setShowBack] = useState(false);
    const [showPopup, setShowPopup] = useState(false);
    const buttonRef = React.createRef<HTMLButtonElement>();
    const [poked, setPoked] = useState(matchPoked);

    const handleFlip = (): void => {
        const selection = window.getSelection();
        if (selection && selection.toString().length > 0) {
            return;
        }
        setShowPopup(false);
        setShowBack(!showBack);
    }

    const handlePop = (e: React.MouseEvent<HTMLButtonElement>): void => {
        e.stopPropagation();
        setShowPopup(!showPopup);
    }

    const handlePoke = (): void => {
        fetch(`/api/poke/`, {
            method: 'POST',
            body: JSON.stringify({ matchEmail: matchData.email }),
        }).then((res) => {
            if (!res.ok) alert('Failed to poke match. Please try again later or contact us for help.');
            else setPoked(true);
            setShowPopup(false);
        });
    }

    return (
        <div className={`relative sm:w-3/4 lg:w-2/3 lg:max-w-3xl mx-[2%] sm:mx-auto perspective-400
        transform-3d transition-transform duration-1000 ease-in-out
        ${showBack ? 'rotate-y-half' : 'rotate-y-0'}
        `} onClick={handleFlip}>
            {/* Front of Card  */}
            <div className={`h-full w-full absolute top-0 bottom-0 left-0 right-0
            shadow-[0px_4px_8px_0px_rgba(0,0,0,0.25),18px_12px_0px_0px_rgba(36,67,141,1)] 
            rounded-lg border-2 border-pmblue-500
            sm:flex backface-hidden 
            ${showBack ? 'pointer-events-none' : 'pointer-events-auto'}`}>
                <div
                    className={`flex flex-col bg-white rounded-lg mx-auto w-full h-full
                        ${mutualCrush ? 'animate-pulse-glow' : ''}
                    `}
                >
                    <div className="relative pt-6 px-5 md:px-10 w-full z-20 lg:h-[90%] md:h-3/4">
                        {mutualCrush ? (<div className="-z-10 absolute -top-[0px] -left-[0px] h-[220px] w-[220px] block pointer-events-none">
                            <Image src="/mutualcrushstamp.svg" alt="pm logo" layout='fill' priority={true} draggable='false' />
                        </div>) :
                            (superMatch && (platonic ? (
                                <div className="-z-10 absolute -top-[0px] -left-[0px] h-[220px] w-[220px] block pointer-events-none">
                                    <Image src="/supermatchstampplatonic.svg" alt="pm logo" layout='fill' priority={true} draggable='false' />
                                </div>) :
                                (<div className="-z-10 absolute -top-[0px] -left-[0px] h-[220px] w-[220px] block pointer-events-none">
                                    <Image src="/supermatchstamp.svg" alt="pm logo" layout='fill' priority={true} draggable='false' />
                                </div>)))}
                        <div className="flex justify-end items-center w-full">
                            <div className="flex justify-between w-full md:w-[65%]">
                                <div className="w-3/4 ml">
                                    <h3 className="font-dela-gothic text-center text-4xl font-bold w-full text-pmred-500">
                                        {matchData.profile.firstName}
                                    </h3>
                                </div>
                                {platonic ?
                                    (<div className="w-1/4 h-auto items-center">
                                        <Image src="/matchcardheartsplatonic.svg" alt="hearts" height={35} width={130} loading='lazy' draggable='false' />
                                    </div>) :
                                    (<div className="w-1/4 h-auto items-center">
                                        <Image src="/matchcardhearts.svg" alt="hearts" height={35} width={130} loading='lazy' draggable='false' />
                                    </div>)}
                            </div>
                        </div>
                        <div className="flex flex-col lg:flex-row md:flex-row pt-4 al gap-4 min-h-fit justify-end items-center w-full font-work-sans text-xl font-semibold">
                            <div className="flex sm:contents w-1/2 md:w-1/4">
                                <div className="my-0 text-[120px] md:text-[170px] h-full my-10">{matchEmoji}</div>
                            </div>
                            <div className="text-pmblue-500 flex flex-col gap-2 md:w-3/4">
                                <div className="flex justify-start gap-2 flex-wrap text-sm/3 md:text-lg/6">
                                    <div className="flex items-center">
                                        <svg xmlns="http://www.w3.org/2000/svg" width="20" height="22" viewBox="0 0 22 27" fill="none">
                                            <path d="M10.6616 13.2886C11.3925 13.2886 12.0182 13.0283 12.5386 12.5079C13.0591 11.9874 13.3193 11.3617 13.3193 10.6309C13.3193 9.89999 13.0591 9.27432 12.5386 8.75385C12.0182 8.23338 11.3925 7.97314 10.6616 7.97314C9.93075 7.97314 9.30508 8.23338 8.78461 8.75385C8.26414 9.27432 8.00391 9.89999 8.00391 10.6309C8.00391 11.3617 8.26414 11.9874 8.78461 12.5079C9.30508 13.0283 9.93075 13.2886 10.6616 13.2886ZM10.6616 23.0557C13.3636 20.5751 15.368 18.3216 16.6747 16.2951C17.9814 14.2686 18.6348 12.4691 18.6348 10.8966C18.6348 8.48254 17.8651 6.50586 16.3259 4.9666C14.7866 3.42734 12.8985 2.65771 10.6616 2.65771C8.42471 2.65771 6.53663 3.42734 4.99737 4.9666C3.45811 6.50586 2.68848 8.48254 2.68848 10.8966C2.68848 12.4691 3.34183 14.2686 4.64854 16.2951C5.95525 18.3216 7.95961 20.5751 10.6616 23.0557ZM10.6616 26.5771C7.09585 23.5429 4.4326 20.7246 2.67187 18.1223C0.91113 15.5199 0.0307617 13.1114 0.0307617 10.8966C0.0307617 7.57449 1.09938 4.92785 3.23663 2.95671C5.37388 0.985569 7.84887 0 10.6616 0C13.4744 0 15.9494 0.985569 18.0866 2.95671C20.2239 4.92785 21.2925 7.57449 21.2925 10.8966C21.2925 13.1114 20.4121 15.5199 18.6514 18.1223C16.8906 20.7246 14.2274 23.5429 10.6616 26.5771Z" fill="#00438D" />
                                        </svg>
                                        <p className="ml-2 text-left">{matchData.profile.city} </p>
                                    </div>
                                    <div className="flex items-center">
                                        <svg xmlns="http://www.w3.org/2000/svg" width="20" height="20" viewBox="0 0 19 23" fill="none">
                                            <path d="M4.49941 22.2881C3.43608 22.2881 2.52858 21.9123 1.77691 21.1606C1.02525 20.4089 0.649414 19.5014 0.649414 18.4381V4.13809C0.649414 3.07475 1.02525 2.16725 1.77691 1.41559C2.52858 0.663919 3.43608 0.288086 4.49941 0.288086H18.2494V16.7881C17.7911 16.7881 17.4015 16.9485 17.0807 17.2693C16.7598 17.5902 16.5994 17.9798 16.5994 18.4381C16.5994 18.8964 16.7598 19.286 17.0807 19.6068C17.4015 19.9277 17.7911 20.0881 18.2494 20.0881V22.2881H4.49941ZM2.84941 14.9456C3.10608 14.8173 3.37191 14.7256 3.64691 14.6706C3.92191 14.6156 4.20608 14.5881 4.49941 14.5881H5.04941V2.48809H4.49941C4.04108 2.48809 3.6515 2.6485 3.33066 2.96934C3.00983 3.29017 2.84941 3.67975 2.84941 4.13809V14.9456ZM7.24941 14.5881H16.0494V2.48809H7.24941V14.5881ZM4.49941 20.0881H14.7569C14.6469 19.8314 14.5598 19.5702 14.4957 19.3043C14.4315 19.0385 14.3994 18.7498 14.3994 18.4381C14.3994 18.1448 14.4269 17.8606 14.4819 17.5856C14.5369 17.3106 14.6286 17.0448 14.7569 16.7881H4.49941C4.02275 16.7881 3.62858 16.9485 3.31691 17.2693C3.00525 17.5902 2.84941 17.9798 2.84941 18.4381C2.84941 18.9148 3.00525 19.3089 3.31691 19.6206C3.62858 19.9323 4.02275 20.0881 4.49941 20.0881Z" fill="#00438D" />
                                        </svg>
                                        <p className="ml-2 text-left">{matchData.profile.year}, {matchData.profile.major} </p>
                                    </div>
                                    <div className="flex items-center">
                                        <svg xmlns="http://www.w3.org/2000/svg" width="20" height="19" viewBox="0 0 21 22" fill="none">
                                            <circle cx="8.47521" cy="8.70519" r="7.19444" stroke="#00438D" stroke-width="2.5" />
                                            <path d="M18.147 21.2C18.6352 21.6881 19.4267 21.6881 19.9148 21.2C20.403 20.7118 20.403 19.9204 19.9148 19.4322L18.147 21.2ZM12.6054 15.6583L18.147 21.2L19.9148 19.4322L14.3731 13.8905L12.6054 15.6583Z" fill="#00438D" />
                                        </svg>
                                        <p className="ml-2 text-left">{matchData.profile.relationshipType} </p>
                                    </div>
                                </div>
                                <div className="font-normal text-base/4 md:text-base/5 italic text-left">
                                    <p>
                                        &#8220; {matchData.profile.bio} &#8221;
                                    </p>
                                </div>
                                <div className="flex flex-col justify-start gap-1 text-base flex-wrap font-normal">
                                    <div className="flex items-top">
                                        <div className="mt-1">
                                            <svg xmlns="http://www.w3.org/2000/svg" width="22" height="18" viewBox="0 0 28 21" fill="none">
                                                <g filter="url(#filter0_d_1266_695)">
                                                    <path d="M2.96586 18.6783C1.34485 18.671 0.0366807 17.351 0.0439821 15.7299L0.098063 3.72333C0.105364 2.10233 1.42537 0.794157 3.04638 0.801459L20.7786 0.881329C23.3344 0.892841 24.6554 3.93861 22.9173 5.81243L21.0504 7.82523C20.0141 8.94246 20.0052 10.6669 21.0298 11.7948L22.8963 13.8495C24.6135 15.7399 23.2644 18.7697 20.7105 18.7582L2.96586 18.6783Z" fill="#72E16E" />
                                                    <path d="M2.97023 17.7068C1.88577 17.7019 1.0106 16.8188 1.01549 15.7343L1.06957 3.72771C1.07445 2.64325 1.95754 1.76808 3.042 1.77297L20.7742 1.85284C22.484 1.86054 23.3678 3.89817 22.2051 5.15176L20.3381 7.16456C18.9588 8.65158 18.9469 10.9468 20.3107 12.448L21.0298 11.7948L20.3107 12.448L22.1772 14.5028C23.326 15.7674 22.4234 17.7944 20.7149 17.7867L2.97023 17.7068Z" stroke="#00438D" stroke-width="1.94303" />
                                                </g>
                                                <defs>
                                                    <filter id="filter0_d_1266_695" x="0.0439453" y="0.801758" width="25.6621" height="19.9561" filterUnits="userSpaceOnUse" color-interpolation-filters="sRGB">
                                                        <feFlood flood-opacity="0" result="BackgroundImageFix" />
                                                        <feColorMatrix in="SourceAlpha" type="matrix" values="0 0 0 0 0 0 0 0 0 0 0 0 0 0 0 0 0 0 127 0" result="hardAlpha" />
                                                        <feOffset dx="2" dy="2" />
                                                        <feComposite in2="hardAlpha" operator="out" />
                                                        <feColorMatrix type="matrix" values="0 0 0 0 0 0 0 0 0 0.262975 0 0 0 0 0.554769 0 0 0 1 0" />
                                                        <feBlend mode="normal" in2="BackgroundImageFix" result="effect1_dropShadow_1266_695" />
                                                        <feBlend mode="normal" in="SourceGraphic" in2="effect1_dropShadow_1266_695" result="shape" />
                                                    </filter>
                                                </defs>
                                            </svg>
                                        </div>
                                        <div className="w-full">
                                            <p className="ml-2 text-left text-base/5 md:text-lg/6">My green flag: <strong>{matchData.survey.greenflag}</strong> </p>
                                        </div>
                                    </div>
                                    <div className="flex items-top">
                                        <div className="mt-1">
                                            <svg xmlns="http://www.w3.org/2000/svg" width="22" height="18" viewBox="0 0 28 21" fill="none">
                                                <g filter="url(#filter0_d_1266_699)">
                                                    <path d="M2.96586 18.6783C1.34485 18.671 0.0366807 17.351 0.0439821 15.7299L0.098063 3.72333C0.105364 2.10233 1.42537 0.794157 3.04638 0.801459L20.7786 0.881329C23.3344 0.892841 24.6554 3.93861 22.9173 5.81243L21.0504 7.82523C20.0141 8.94246 20.0052 10.6669 21.0298 11.7948L22.8963 13.8495C24.6135 15.7399 23.2644 18.7697 20.7105 18.7582L2.96586 18.6783Z" fill="#BB5EED" />
                                                    <path d="M2.97023 17.7068C1.88577 17.7019 1.0106 16.8188 1.01549 15.7343L1.06957 3.72771C1.07445 2.64325 1.95754 1.76808 3.042 1.77297L20.7742 1.85284C22.484 1.86054 23.3678 3.89817 22.2051 5.15176L20.3381 7.16456C18.9588 8.65158 18.9469 10.9468 20.3107 12.448L21.0298 11.7948L20.3107 12.448L22.1772 14.5028C23.326 15.7674 22.4234 17.7944 20.7149 17.7867L2.97023 17.7068Z" stroke="#00438D" stroke-width="1.94303" />
                                                </g>
                                                <defs>
                                                    <filter id="filter0_d_1266_699" x="0.0439453" y="0.801758" width="25.6621" height="19.9561" filterUnits="userSpaceOnUse" color-interpolation-filters="sRGB">
                                                        <feFlood flood-opacity="0" result="BackgroundImageFix" />
                                                        <feColorMatrix in="SourceAlpha" type="matrix" values="0 0 0 0 0 0 0 0 0 0 0 0 0 0 0 0 0 0 127 0" result="hardAlpha" />
                                                        <feOffset dx="2" dy="2" />
                                                        <feComposite in2="hardAlpha" operator="out" />
                                                        <feColorMatrix type="matrix" values="0 0 0 0 0 0 0 0 0 0.262975 0 0 0 0 0.554769 0 0 0 1 0" />
                                                        <feBlend mode="normal" in2="BackgroundImageFix" result="effect1_dropShadow_1266_699" />
                                                        <feBlend mode="normal" in="SourceGraphic" in2="effect1_dropShadow_1266_699" result="shape" />
                                                    </filter>
                                                </defs>
                                            </svg>
                                        </div>
                                        <div className="w-full">
                                            <p className="ml-2 text-left text-base/5 md:text-lg/6">My guilty pleasure: <strong>{matchData.profile.guiltyPleasure}</strong> </p>
                                        </div>
                                    </div>
                                </div>
                            </div>
                        </div>
                    </div>
                    {mutualCrush ? (<div className="w-full h-auto z-20 lg:mt-0 mt-2">
                        <Image src="/mutualcrushstripe.svg" alt="mutual crush" height={40} width={913} loading='lazy' draggable='false' />
                    </div>) : (superMatch ? (platonic ? (<div className="w-full h-auto mt-4 z-20">
                        <Image src="/supermatchstripeplatonic.svg" alt="platonic super match" height={40} width={913} loading='lazy' draggable='false' />
                    </div>) :
                        (<div className="w-full h-auto mt-4 z-20">
                            <Image src="/supermatchstripe.svg" alt="super match" height={40} width={913} loading='lazy' draggable='false' />
                        </div>))
                        : (platonic ? (<hr className="z-10 mt-6 mb-2 border-pmorange-500 border-8"></hr>) :
                            (<hr className="z-10 mt-6 mb-2 border-pmpink2-500 border-8"></hr>)))}

                    <div className="z-10 mx-6 relative rounded-md w-auto mb-5 h-auto mt-3 px-6 py-3 font-work-sans text-sm md:text-lg font-semibold text-pmblue-500 bg-pmpink-500">
                        <div className="absolute -top-[120px] -z-20 -right-[20px] h-[150px] w-[220px] block pointer-events-none">
                            <Image src="/matchcardpmlogo.svg" alt="pm logo" layout='fill' priority={true} draggable='false' />
                        </div>
                        <p className="text-left">Interests: <span style={{ color: '#F4001F' }}>{matchData.survey.interests.join(', ')}</span></p>
                        <p className="text-left">Looking For: <span style={{ color: '#F4001F' }}>{matchData.profile.relationshipType}</span></p>
                    </div>
                </div>
            </div >

            {/* Back of Card  */}

            <div className={`h-full w-full absolute top-0 bottom-0 left-0 right-0
            shadow-[0px_4px_8px_0px_rgba(0,0,0,0.25),18px_12px_0px_0px_rgba(36,67,141,1)] 
            rounded-lg border-2 border-pmblue-500 rotate-y-half
            sm:flex backface-hidden 
            ${showBack ? 'pointer-events-auto' : 'pointer-events-none'}`}>
                <div
                    className={`flex flex-col bg-white rounded-lg mx-auto w-full h-full
                        ${mutualCrush ? 'animate-pulse-glow' : ''}
                    `}
                >
                    <div className=" pt-6 w-full z-10 h-1/4">
                        <div className="px-10">
                            {/* <p className="text-gray-500">
                        📚 {matchData.profile.year.charAt(0).toUpperCase() + matchData.profile.year.slice(1)},{' '}
                        {matchData.profile.major.charAt(0).toUpperCase() + matchData.profile.major.slice(1)}
                    </p> */}
                            <div className=" flex justify-center items-center w-full">
                                {platonic ?
                                    (<div className="w-fit h-auto items-center">
                                        <Image src="/matchcardheartsplatonic.svg" alt="hearts" height={35} width={130} loading='lazy' draggable='false' />
                                    </div>) :
                                    (<div className="w-fit h-auto items-center">
                                        <Image src="/matchcardhearts.svg" alt="hearts" height={35} width={130} loading='lazy' draggable='false' />
                                    </div>)}
                                <div className="w-full">
                                    <h3 className="font-dela-gothic text-center text-4xl font-bold w-full text-pmred-500">
                                        {matchData.profile.firstName}
                                    </h3>
                                </div>
                                {platonic ?
                                    (<div className="w-fit h-auto items-center">
                                        <Image src="/matchcardheartsplatonic.svg" alt="hearts" height={35} width={130} loading='lazy' draggable='false' />
                                    </div>) :
                                    (<div className="w-fit h-auto items-center">
                                        <Image src="/matchcardhearts.svg" alt="hearts" height={35} width={130} loading='lazy' draggable='false' />
                                    </div>)}
                            </div>
                        </div>
                        <div className='mt-6'>
                            {platonic ? (<div className="w-full h-auto z-10">
                                <Image src="/pokestripeplatonic.svg" alt="poke to unlock" height={60} width={913} loading='lazy' draggable='false' />
                            </div>) :
                                (<div className="w-full h-auto z-10">
                                    <Image src="/pokestripe.svg" alt="poke to unlock" height={60} width={913} loading='lazy' draggable='false' />
                                </div>)
                            }
                        </div>
                    </div>

                    <div className=" pt-3 px-10 w-full z-10 h-3/4">
                        <div className="flex flex-col lg:flex-row justify-start items-center w-full font-work-sans font-semibold gap-2 md:gap-8 ">
                            <div className="text-pmblue-500 flex flex-col gap-2 lg:text-xl text-base justify-start w-full">
                                {contact.insta && (<div className="flex items-center">
                                    <svg xmlns="http://www.w3.org/2000/svg" width="35" height="35" viewBox="0 0 42 43" fill="none">
                                        <path fill-rule="evenodd" clip-rule="evenodd" d="M27.4545 5.99414C29.73 5.99414 31.9122 6.89805 33.5211 8.50701C35.1301 10.116 36.034 12.2982 36.034 14.5736V28.3007C36.034 30.5762 35.1301 32.7584 33.5211 34.3673C31.9122 35.9763 29.73 36.8802 27.4545 36.8802H13.7274C11.452 36.8802 9.26978 35.9763 7.66082 34.3673C6.05185 32.7584 5.14795 30.5762 5.14795 28.3007V14.5736C5.14795 12.2982 6.05185 10.116 7.66082 8.50701C9.26978 6.89805 11.452 5.99414 13.7274 5.99414H27.4545ZM27.4545 9.42592H13.7274C12.3622 9.42592 11.0528 9.96827 10.0875 10.9336C9.12208 11.899 8.57973 13.2084 8.57973 14.5736V28.3007C8.57973 29.666 9.12208 30.9753 10.0875 31.9407C11.0528 32.9061 12.3622 33.4484 13.7274 33.4484H27.4545C28.8198 33.4484 30.1291 32.9061 31.0945 31.9407C32.0599 30.9753 32.6022 29.666 32.6022 28.3007V14.5736C32.6022 13.2084 32.0599 11.899 31.0945 10.9336C30.1291 9.96827 28.8198 9.42592 27.4545 9.42592ZM20.591 14.5736C22.4113 14.5736 24.1571 15.2967 25.4443 16.5839C26.7314 17.8711 27.4545 19.6168 27.4545 21.4372C27.4545 23.2575 26.7314 25.0033 25.4443 26.2904C24.1571 27.5776 22.4113 28.3007 20.591 28.3007C18.7706 28.3007 17.0249 27.5776 15.7377 26.2904C14.4505 25.0033 13.7274 23.2575 13.7274 21.4372C13.7274 19.6168 14.4505 17.8711 15.7377 16.5839C17.0249 15.2967 18.7706 14.5736 20.591 14.5736ZM20.591 18.0054C19.6808 18.0054 18.8079 18.3669 18.1643 19.0105C17.5208 19.6541 17.1592 20.527 17.1592 21.4372C17.1592 22.3473 17.5208 23.2202 18.1643 23.8638C18.8079 24.5074 19.6808 24.869 20.591 24.869C21.5011 24.869 22.374 24.5074 23.0176 23.8638C23.6612 23.2202 24.0228 22.3473 24.0228 21.4372C24.0228 20.527 23.6612 19.6541 23.0176 19.0105C22.374 18.3669 21.5011 18.0054 20.591 18.0054ZM28.3125 11.9998C28.7676 11.9998 29.204 12.1805 29.5258 12.5023C29.8476 12.8241 30.0284 13.2606 30.0284 13.7157C30.0284 14.1707 29.8476 14.6072 29.5258 14.929C29.204 15.2508 28.7676 15.4315 28.3125 15.4315C27.8574 15.4315 27.421 15.2508 27.0992 14.929C26.7774 14.6072 26.5966 14.1707 26.5966 13.7157C26.5966 13.2606 26.7774 12.8241 27.0992 12.5023C27.421 12.1805 27.8574 11.9998 28.3125 11.9998Z" fill="#00438D" />
                                    </svg>
                                    <p className="ml-2 text-left">Ins: @{contact.insta} </p>
                                </div>)}
                                {contact.phone && (<div className="flex items-center">
                                    <svg xmlns="http://www.w3.org/2000/svg" width="35" height="32" viewBox="0 0 42 42" fill="none">
                                        <path d="M13.7272 5.17578C14.5852 5.17578 18.017 12.8973 18.017 13.7552C18.017 15.4711 15.4431 17.187 14.5852 18.9029C13.7272 20.6188 15.4431 22.3347 17.159 24.0506C17.8282 24.7198 20.5908 27.4824 22.3067 26.6244C24.0226 25.7665 25.7385 23.1926 27.4544 23.1926C28.3123 23.1926 36.0338 26.6244 36.0338 27.4824C36.0338 30.9142 33.46 33.488 30.8862 34.3459C28.3123 35.2039 26.5964 35.2039 23.1646 34.3459C19.7329 33.488 17.159 32.6301 12.8693 28.3403C8.57957 24.0506 7.72162 21.4768 6.86367 18.045C6.00573 14.6132 6.00573 12.8973 6.86367 10.3235C7.72162 7.74962 10.2955 5.17578 13.7272 5.17578Z" stroke="#00438D" stroke-width="3.43178" stroke-linecap="round" stroke-linejoin="round" />
                                        <path d="M24.0225 12.1074C25.1549 12.6393 26.1845 13.36 27.0424 14.2351C27.8832 15.0759 28.5867 16.0883 29.1015 17.1865" stroke="#00438D" stroke-width="3.43178" stroke-linecap="round" stroke-linejoin="round" />
                                        <path d="M25.7383 5.60449C28.1577 6.23937 30.3197 7.49197 32.0356 9.20787C33.7343 10.9238 34.9869 13.0686 35.6047 15.4709" stroke="#00438D" stroke-width="3.43178" stroke-linecap="round" stroke-linejoin="round" />
                                    </svg>
                                    <p className="ml-2 text-left">Tel: {contact.phone} </p>
                                </div>)}
                                {contact.fb && (<div className="flex items-center">
                                    <svg xmlns="http://www.w3.org/2000/svg" width="20" height="19" viewBox="0 0 21 22" fill="none">
                                        <circle cx="8.47521" cy="8.70519" r="7.19444" stroke="#00438D" stroke-width="2.5" />
                                        <path d="M18.147 21.2C18.6352 21.6881 19.4267 21.6881 19.9148 21.2C20.403 20.7118 20.403 19.9204 19.9148 19.4322L18.147 21.2ZM12.6054 15.6583L18.147 21.2L19.9148 19.4322L14.3731 13.8905L12.6054 15.6583Z" fill="#00438D" />
                                    </svg>
                                    <p className="ml-2 text-left">Fbk: {contact.fb} </p>
                                </div>)}
                                {contact.wechat && (<div className="flex items-center">
                                    <svg xmlns="http://www.w3.org/2000/svg" width="20" height="19" viewBox="0 0 21 22" fill="none">
                                        <circle cx="8.47521" cy="8.70519" r="7.19444" stroke="#00438D" stroke-width="2.5" />
                                        <path d="M18.147 21.2C18.6352 21.6881 19.4267 21.6881 19.9148 21.2C20.403 20.7118 20.403 19.9204 19.9148 19.4322L18.147 21.2ZM12.6054 15.6583L18.147 21.2L19.9148 19.4322L14.3731 13.8905L12.6054 15.6583Z" fill="#00438D" />
                                    </svg>
                                    <p className="ml-2 text-left">WeCht: {contact.wechat} </p>
                                </div>)}
                                {contact.linkedin && (<div className="flex items-center">
                                    <svg xmlns="http://www.w3.org/2000/svg" width="20" height="19" viewBox="0 0 21 22" fill="none">
                                        <circle cx="8.47521" cy="8.70519" r="7.19444" stroke="#00438D" stroke-width="2.5" />
                                        <path d="M18.147 21.2C18.6352 21.6881 19.4267 21.6881 19.9148 21.2C20.403 20.7118 20.403 19.9204 19.9148 19.4322L18.147 21.2ZM12.6054 15.6583L18.147 21.2L19.9148 19.4322L14.3731 13.8905L12.6054 15.6583Z" fill="#00438D" />
                                    </svg>
                                    <p className="ml-2 text-left">LIn: {contact.linkedin} </p>
                                </div>)}
                                {contact.snapchat && (<div className="flex items-center">
                                    <svg xmlns="http://www.w3.org/2000/svg" width="20" height="19" viewBox="0 0 21 22" fill="none">
                                        <circle cx="8.47521" cy="8.70519" r="7.19444" stroke="#00438D" stroke-width="2.5" />
                                        <path d="M18.147 21.2C18.6352 21.6881 19.4267 21.6881 19.9148 21.2C20.403 20.7118 20.403 19.9204 19.9148 19.4322L18.147 21.2ZM12.6054 15.6583L18.147 21.2L19.9148 19.4322L14.3731 13.8905L12.6054 15.6583Z" fill="#00438D" />
                                    </svg>
                                    <p className="ml-2 text-left">Snap: {contact.snapchat} </p>
                                </div>)}
                                {contact.email && (<div className="flex items-center">
                                    <svg xmlns="http://www.w3.org/2000/svg" width="20" height="19" viewBox="0 0 21 22" fill="none">
                                        <circle cx="8.47521" cy="8.70519" r="7.19444" stroke="#00438D" stroke-width="2.5" />
                                        <path d="M18.147 21.2C18.6352 21.6881 19.4267 21.6881 19.9148 21.2C20.403 20.7118 20.403 19.9204 19.9148 19.4322L18.147 21.2ZM12.6054 15.6583L18.147 21.2L19.9148 19.4322L14.3731 13.8905L12.6054 15.6583Z" fill="#00438D" />
                                    </svg>
                                    <p className="ml-2 text-left">Email: {contact.email} </p>
                                </div>)}

                                {contact.other && (<div className="flex items-center">
                                    <svg xmlns="http://www.w3.org/2000/svg" width="20" height="19" viewBox="0 0 21 22" fill="none">
                                        <circle cx="8.47521" cy="8.70519" r="7.19444" stroke="#00438D" stroke-width="2.5" />
                                        <path d="M18.147 21.2C18.6352 21.6881 19.4267 21.6881 19.9148 21.2C20.403 20.7118 20.403 19.9204 19.9148 19.4322L18.147 21.2ZM12.6054 15.6583L18.147 21.2L19.9148 19.4322L14.3731 13.8905L12.6054 15.6583Z" fill="#00438D" />
                                    </svg>
                                    <p className="ml-2 text-left">Other: {contact.other} </p>
                                </div>)}
                            </div>
                            <div className=" justify-center pt-2 font-work-sans text-lg font-semibold items-center lg:min-w-[250px]">
                                <div className='flex flex-col items-center justify-center'>
                                    <Button bold={true} mt={0} onClick={handlePop} ref={buttonRef}>POKE to see more!</Button>
                                    {showPopup && (
                                        <Popup triggerRef={buttonRef} placement="top" open={showPopup} arrowHeight={35} arrowWidth={30}>
                                            <div className='max-w-[40vw] lg:max-w-[30vw] min-w-64 font-work-sans text-center text-sm md:text-base
                                            bg-pmblue-500 border border-[#ccc] p-3 rounded-3xl shadow 
                                             '>
                                                <div className='flex flex-col items-center justify-center mx-6 my-3'>
<<<<<<< HEAD
                                                    <div className='font-bold text-base md:text-xl mb-5 drop-shadow-[6px_6px_0_[pmblue-500]]'>👉 WHAT&apos;S A POKE 👈</div>
                                                    <div>By poking your match, we’ll send an email letting them know you’re curious about them 👀
=======
                                                    <div className='font-bold text-md md:text-xl mb-5 drop-shadow-[6px_6px_0_[pmblue-500]]'>👉 WHAT&apos;S A POKE 👈</div>
                                                    <div>By poking your match, we&apos;ll send an email letting them know you&apos;re curious about them 👀
>>>>>>> 14c841da
                                                        <br />
                                                        <br />
                                                        In return, you unlock the locked info about your match! Note this is not anonymous,
                                                        meaning if you chose to poke a match, they will know which match poked them.
                                                    </div>
                                                    <div className='grid grid-cols-1 md:grid-cols-2 gap-0 md:gap-8 justify-center mt-5'>
                                                        <Button bold={true} mt={5} onClick={handlePoke}>Poke My Match!</Button>
                                                        <Button bold={true} mt={5} >Go Back</Button>
                                                    </div>
                                                </div>
                                            </div>
                                        </Popup>
                                    )}
                                </div>
                                <div>
                                    <p className="mt-2 text-pmpink2-500 text-xs text-center">*note: poking is <u>not</u> anonymous</p>
                                </div>
                            </div>
                        </div>
                        <div className="relative rounded-md w-auto mb-5 h-auto mt-3 px-6 py-3 font-work-sans text-sm md:text-lg font-semibold text-pmblue-500 bg-pmpink-500 ">
                            {!poked && <div className="absolute top-0 right-[40px] h-[100px] w-[90px] hidden lg:block pointer-events-none">
                                <Image src="/pokelock.svg" alt="pm logo" layout='fill' priority={true} draggable='false' />
                            </div>}
                            <p className="text-left">My Sense of Humor is: {poked ? (<span style={{ color: '#F4001F' }}>{matchData.survey.humor.join(', ')}</span>) : (<span className="select-none" style={{ color: '#F4001F', filter: 'blur(5px)' }}>{maskText(matchData.survey.humor.join(', '))}</span>)}</p>
                            <p className="text-left">Where I would go on a first date: {poked ? (<span style={{ color: '#F4001F' }}>{matchData.survey.date}</span>) : (<span className="select-none" style={{ color: '#F4001F', filter: 'blur(5px)' }}>{maskText(matchData.survey.date)}</span>)}</p>
                            <p className="text-left">1 = Introvert, 10 = Extrovert, I&apos;m a: {poked ? (<span style={{ color: '#F4001F' }}>{matchData.survey.introvert}</span>) : (<span className="select-none" style={{ color: '#F4001F', filter: 'blur(5px)' }}>{maskText(String(matchData.survey.introvert))}</span>)}</p>
                            <p className="text-left">A green flag to me in a relationship: {poked ? (<span style={{ color: '#F4001F' }}>{matchData.survey.greenflag}</span>) : (<span className="select-none" style={{ color: '#F4001F', filter: 'blur(5px)' }}>{maskText(matchData.survey.greenflag)}</span>)}</p>
                        </div>
                    </div>
                </div>
            </div >
        </div >

    );
}

export default MatchTile;<|MERGE_RESOLUTION|>--- conflicted
+++ resolved
@@ -527,13 +527,8 @@
                                             bg-pmblue-500 border border-[#ccc] p-3 rounded-3xl shadow 
                                              '>
                                                 <div className='flex flex-col items-center justify-center mx-6 my-3'>
-<<<<<<< HEAD
                                                     <div className='font-bold text-base md:text-xl mb-5 drop-shadow-[6px_6px_0_[pmblue-500]]'>👉 WHAT&apos;S A POKE 👈</div>
-                                                    <div>By poking your match, we’ll send an email letting them know you’re curious about them 👀
-=======
-                                                    <div className='font-bold text-md md:text-xl mb-5 drop-shadow-[6px_6px_0_[pmblue-500]]'>👉 WHAT&apos;S A POKE 👈</div>
                                                     <div>By poking your match, we&apos;ll send an email letting them know you&apos;re curious about them 👀
->>>>>>> 14c841da
                                                         <br />
                                                         <br />
                                                         In return, you unlock the locked info about your match! Note this is not anonymous,
