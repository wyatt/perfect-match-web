import React, { useEffect, useRef, useState, useMemo } from 'react';
import { Review } from '../../types/users';
import Iframe from 'react-iframe';
<<<<<<< HEAD
import Button from '@/components/general/button';
import Popup from '@/components/general/popup';
=======
import Image from 'next/image';
import Link from 'next/link';
>>>>>>> 8c67bc6b

const emoji = ['😃', '😆', '😄', '😆', '😊', '😎', '😳', '🤗'];
const color = [
    'text-rose-400',
    'text-orange-400',
    'text-yellow-400',
    'text-lime-500',
    'text-emerald-400',
    'text-sky-400',
    'text-purple-400',
];

const ratingOptions = [
    'My match ghosted me',
    'My match and I were not a physical match',
    'My match and I were not a personality match',
    'I did not reach out',
    'They did not reach out',
    'We have nothing in common, but they seem cool',
    'Different majors, but could be fun to learn something new',
    'Same college - gives us something to talk about!',
    'Their class year makes them an interesting match',
    'Major heart-eyes for their music taste',
    'Their three words are a vibe, we might click',
    'They seem fun, and their profile stands out',
    'Our majors are worlds apart, but opposites attract?',
    'Their song choice is my jam, we could be in tune',
    'Feels like we’d click, their profile just clicked with me',
    'The way they describe themselves is intriguing, wanna know more',
    'Everything aligns – their college, major, and those three words',
    'Their profile is all good vibes, can’t wait to chat',
    'They sound ambitious, and their taste in music is a bonus',
    'Just my type on paper – from their major to their song choice',
    'Their description’s got depth and their song choice rocks',
    'Their profile’s a perfect pitch – right college, right year, right tune',
    'We’re in the same class year, and their profile’s class apart',
    'Their college and major are impressive, and so is their profile',
    'It’s a match! Their profile’s got personality and brains',
    'A+ profile – love the academic flair and personal touch',
];

function MatchFeedback({ matchID, matchFeedback, refresh }: any) {
    const [review, setReview] = useState<Review>({
        overallRating: matchFeedback?.overallRating || '',
        topReasonForRating: matchFeedback?.topReasonForRating || '',
        metMatch: matchFeedback?.metMatch || false,
        numberOfDates: matchFeedback?.numberOfDates || 0,
        inRelationshipWithMatch: matchFeedback?.inRelationshipWithMatch || false,
        additionalComments: matchFeedback?.additionalComments || '',
    });
    const [isModalOpen, setIsModalOpen] = useState(false);

    const submitFeedback = async () => {
        await fetch(`/api/review/${matchID}`, {
            method: 'POST',
            body: JSON.stringify({ ...review, dateSubmitted: new Date() }),
        });
        refresh();
        setIsModalOpen(false);
    };
    return (
        <div>
            <button
                onClick={() => setIsModalOpen(true)}
                className="mt-1 mb-2 px-4 py-2 bg-blue-500 text-white rounded hover:bg-blue-600"
            >
                Leave Feedback
            </button>
            ;
            {isModalOpen && (
                <div className="fixed top-0 left-0 w-full h-full bg-gray-500 bg-opacity-50 flex items-center justify-center">
                    <div className="bg-white p-6 rounded-lg shadow-lg w-full max-w-md">
                        <h2 className="text-2xl mb-4 mt-2 font-extrabold text-rose-400">Match Feedback</h2>

                        {/* Feedback form */}
                        <div className="space-y-4 text-gray-500">
                            {/* Overall Rating */}
                            <div>
                                <label>
                                    On a scale of 1-10, is this match a Perfect Match? &#40;1-terrible match; 10-Perfect
                                    Match!&#41;
                                </label>
                                <input
                                    type="number"
                                    min="1"
                                    max="10"
                                    value={review.overallRating}
                                    onChange={(e) => setReview({ ...review, overallRating: Number(e.target.value) })}
                                    className="w-full bg-white p-2 mt-1 border rounded-md text-base leading-light focus:outline-none focus:ring-2 focus:ring-blue-600 focus:border-transparent"
                                />
                            </div>

                            {/* Top Reason for Rating */}
                            <div>
                                <label>Top Reason for Rating:</label>
                                <select
                                    autoFocus
                                    className="w-full bg-white border rounded-md overflow-hidden"
                                    value={review.topReasonForRating}
                                    onChange={(e) => setReview({ ...review, topReasonForRating: e.target.value })}
                                >
                                    {ratingOptions.map((option: string) => (
                                        <option key={option} value={option} className="bg-white">
                                            {option}
                                        </option>
                                    ))}
                                </select>
                            </div>

                            {/* Met Match */}
                            <div>
                                <label className="text-gray-600">Have you met this match?</label>
                                <input
                                    className="ml-1 cursor-pointer"
                                    type="checkbox"
                                    checked={review.metMatch}
                                    onChange={(e) => setReview({ ...review, metMatch: e.target.checked })}
                                />
                            </div>

                            {/* Number of Dates */}
                            <div>
                                <label className="text-gray-600">Number of Dates:</label>
                                <input
                                    className="bg-white ml-1 pl-1"
                                    type="number"
                                    value={review.numberOfDates}
                                    onChange={(e) => setReview({ ...review, numberOfDates: Number(e.target.value) })}
                                />
                            </div>

                            {/* In Relationship with Match */}
                            <div>
                                <label className="text-gray-600">In Relationship with Match:</label>
                                <input
                                    className="ml-1 cursor-pointer"
                                    type="checkbox"
                                    checked={review.inRelationshipWithMatch}
                                    onChange={(e) =>
                                        setReview({
                                            ...review,
                                            inRelationshipWithMatch: e.target.checked,
                                        })
                                    }
                                />
                            </div>

                            {/* Additional Comments */}
                            <div>
                                <label className="text-gray-600">Additional Comments:</label>
                                <textarea
                                    value={review.additionalComments}
                                    onChange={(e) => setReview({ ...review, additionalComments: e.target.value })}
                                    className="w-full p-2 mt-1 border rounded-md bg-white"
                                    rows={4}
                                />
                            </div>
                        </div>

                        {/* Buttons */}
                        <div className="mt-2 mb-2 flex justify-end space-x-4">
                            <button
                                onClick={() => setIsModalOpen(false)}
                                className="px-4 py-2 bg-gray-300 text-gray-700 rounded hover:bg-gray-400 transition"
                            >
                                Close
                            </button>
                            <button
                                onClick={submitFeedback}
                                className="px-4 py-2 bg-blue-500 text-white rounded hover:bg-blue-600 transition"
                            >
                                Submit Feedback
                            </button>
                        </div>
                    </div>
                </div>
            )}
        </div>
    );
}

function MatchTile({ matchID, matchData, contact, matchFeedback, refresh, mutualCrush, superMatch, platonic }: any) {
    const matchEmoji = useMemo(() => {
        return emoji[Math.floor(Math.random() * emoji.length)];
    }, []);

    // Function to render the play button or emoji for the hookupsong
    const renderSongSection = () => {
        if (matchData.survey.hookupsongURL) {
            const spotifyID = matchData.survey.hookupsongURL.url.split('/')[4];
            const spotifyURL = `https://open.spotify.com/embed/track/${spotifyID}?utm_source=generator&theme=0`;
            return (
                <div>
                    <p className="mb-3 sm:mb-3 text-gray-500">
                        <button
                            onClick={() => window.open(matchData.survey.hookupsongURL.url, '_blank')}
                            className="font-bold"
                        >
                            <Iframe
                                url={spotifyURL}
                                allow="autoplay; clipboard-write; encrypted-media; fullscreen; picture-in-picture"
                                loading="lazy"
                                styles={{
                                    border: 'none',
                                    maxHeight: '80px',
                                    borderRadius: '13px',
                                    backgroundColor: 'rgba(0, 0, 0, 0.1)',
                                    margin: '7px 0px',
                                    width: '320px',
                                }}
                            ></Iframe>
                        </button>
                    </p>
                </div>
            );
        }
    };

<<<<<<< HEAD
    const [showBack, setShowBack] = useState(false);
    const [showPopup, setShowPopup] = useState(false);
    const buttonRef = React.createRef<HTMLButtonElement>();

    const handleFlip = (): void => {
        const selection = window.getSelection();
        if (selection && selection.toString().length > 0) {
            return;
        }
        setShowPopup(false);
        setShowBack(!showBack);
    }

    const handlePop = (e: React.MouseEvent<HTMLButtonElement>): void => {
        e.stopPropagation();
        setShowPopup(!showPopup);
    }

    const handlePoke = (): void => {
        fetch(`/api/poke/`, {
            method: 'POST',
            body: JSON.stringify({ matchEmail: matchData.email }),
        }).then((res) => {
            if (!res.ok) alert('Failed to poke match. Please try again later or contact us for help.');
            setShowPopup(false);
        });
    }


=======
    const mutualCrushGlowClass = mutualCrush ? 'mutual-crush-glow' : '';
    const [cardHeight, setCardHeight] = useState(0);
    const cardRef = useRef<HTMLDivElement>(null);
    const backRef = useRef<HTMLDivElement>(null);
    const poked = false;

    useEffect(() => {
        if (cardRef.current && backRef.current) {
            setCardHeight(cardRef.current.offsetHeight);
            backRef.current.style.height = `${cardRef.current.offsetHeight}px`;
        }
    }, [cardRef, backRef, mutualCrush]);
>>>>>>> 8c67bc6b
    return (
        <div className={`relative sm:w-3/4 lg:w-2/3 lg:max-w-3xl mx-[2%] sm:mx-auto perspective-400 
        transform-3d transition-transform duration-1000 ease-in-out
        ${showBack ? 'rotate-y-half' : 'rotate-y-0'}
        `} onClick={handleFlip}>
            {/* Front of Card  */}
<<<<<<< HEAD
            <div className={`h-full top-0 bottom-0 left-0 right-0 gap-8 md:grid-cols-1 
                items-center rounded-lg shadow-xl backface-hidden ${mutualCrush ? 'animate-pulse-glow' : ''} 
                 grid absolute sm:flex`}>
                <div className="flex sm:contents">
                    <div className="text-8xl mt-4 sm:mt-0 sm:text-9xl mx-auto sm:ml-8 sm:mr-0">{matchEmoji}</div>
                </div>
                <div className="p-3 pt-1 sm:pl-6 sm:pr-10 sm:py-5 lg:pl-10">
                    {mutualCrush && (
                        <div className="p-3 mb-4 rounded-lg bg-pink-100 border border-pink-200 text-pink-500">
                            <p>
                                💌 There was no need for us to execute the algorithm, as your compatibility was
                                unmistakable - indeed, a mutual crush. Now, what comes next is not for us to dictate -
                                take the next step and go on a date ❤️‍🔥!
                            </p>
                        </div>
                    )}
                    <h3 className="text-3xl font-bold font-botracking-tight text-gray-500">
                        <span className={color[Math.floor(Math.random() * (6 - 0 + 1) + 0)]}>
                            {matchData.profile.firstName}
                        </span>
                    </h3>
                    <hr className="h-0.5 my-2 bg-rose-200 border-0"></hr>
                    {/* <p className="text-gray-500">
                        📚 {matchData.profile.year.charAt(0).toUpperCase() + matchData.profile.year.slice(1)},{' '}
                        {matchData.profile.major.charAt(0).toUpperCase() + matchData.profile.major.slice(1)}
                    </p> */}
                    <p className="text-gray-500 "><strong>City: </strong>{matchData.profile.city} <strong> Green Flag: </strong>{matchData.survey.greenflag}</p>
                    <p className="text-gray-500 "> Guilty Pleasure: {matchData.profile.guiltyPleasure}</p>
                    <p className="mt-3 sm:mt-4 mb-2 text-gray-500">
                        {matchData.profile.bio}
                    </p>


                    {/* <div className="w-1/2">{renderSongSection()}</div> */}
                    {/* <MatchFeedback matchID={matchID} matchFeedback={matchFeedback} refresh={refresh} /> */}
                    <p className="text-gray-500 ">Interests: {matchData.survey.interests.join(', ')}</p>
                    <p className="text-gray-500 ">Looking For: {matchData.profile.relationshipType}</p>

=======
            <div className="grid gap-8 mb-6 lg:mb-16 md:grid-cols-1 sm:flex" >
                <div
                    ref={cardRef}
                    className={`flex flex-col bg-white rounded-lg border-2 border-pmblue-500 sm:w-full mx-auto lg:w-3/4 h-auto
                    shadow-[0px_4px_8px_0px_rgba(0,0,0,0.25),18px_12px_0px_0px_rgba(36,67,141,1)] ${mutualCrushGlowClass}`}
                >
                    <div className="relative pt-6 px-10 w-full z-10">
                        {superMatch && (platonic ? (
                            <div className="-z-10 absolute -top-[0px] -left-[0px] h-[220px] w-[220px] hidden lg:block pointer-events-none">
                                <Image src="/supermatchstampplatonic.svg" alt="pm logo" layout='fill' priority={true} draggable='false' />
                            </div>) :
                            (<div className="-z-10 absolute -top-[0px] -left-[0px] h-[220px] w-[220px] hidden lg:block pointer-events-none">
                                <Image src="/supermatchstamp.svg" alt="pm logo" layout='fill' priority={true} draggable='false' />
                            </div>))}
                        {mutualCrush && (
                            <div className="px-6 py-3 mb-3 -mx-3 rounded-md bg-pmpink-500 font-semibold font-work-sans border-0 text-pmblue-500 text-left">
                                <p>
                                    💌 There was no need for us to execute the algorithm, as your compatibility was
                                    unmistakable - indeed, a mutual crush. Now, what comes next is not for us to dictate -
                                    take the next step and go on a date ❤️‍🔥!
                                </p>
                            </div>
                        )}
                        {/* "mx-6 relative rounded-md w-auto mb-5 h-auto mt-3 px-6 py-3 font-work-sans text-lg font-semibold text-pmblue-500 bg-pmpink-500" */}
                        <div className="flex justify-center items-center w-full">
                            <div className="ml-[94px] w-full">
                                <h3 className="text-4xl font-bold w-full text-pmred-500">
                                    {matchData.profile.firstName}
                                </h3>
                            </div>
                            {platonic ?
                                (<div className="w-fit h-auto items-center">
                                    <Image src="/matchcardheartsplatonic.svg" alt="hearts" height={35} width={130} loading='lazy' draggable='false' />
                                </div>) :
                                (<div className="w-fit h-auto items-center">
                                    <Image src="/matchcardhearts.svg" alt="hearts" height={35} width={130} loading='lazy' draggable='false' />
                                </div>)}
                        </div>
                        {/* <p className="text-gray-500">
                        📚 {matchData.profile.year.charAt(0).toUpperCase() + matchData.profile.year.slice(1)},{' '}
                        {matchData.profile.major.charAt(0).toUpperCase() + matchData.profile.major.slice(1)}
                    </p> */}
                        <div className="mt-4 flex justify-end items-center w-full font-work-sans text-xl font-semibold gap-8">
                            <div className="flex sm:contents">
                                <div className="mt-0 text-[170px]">{matchEmoji}</div>
                            </div>
                            <div className="text-pmblue-500 flex flex-col gap-2">
                                <div className="flex justify-start gap-2 flex-wrap text-lg/6">
                                    <div className="flex items-center">
                                        <svg xmlns="http://www.w3.org/2000/svg" width="20" height="22" viewBox="0 0 22 27" fill="none">
                                            <path d="M10.6616 13.2886C11.3925 13.2886 12.0182 13.0283 12.5386 12.5079C13.0591 11.9874 13.3193 11.3617 13.3193 10.6309C13.3193 9.89999 13.0591 9.27432 12.5386 8.75385C12.0182 8.23338 11.3925 7.97314 10.6616 7.97314C9.93075 7.97314 9.30508 8.23338 8.78461 8.75385C8.26414 9.27432 8.00391 9.89999 8.00391 10.6309C8.00391 11.3617 8.26414 11.9874 8.78461 12.5079C9.30508 13.0283 9.93075 13.2886 10.6616 13.2886ZM10.6616 23.0557C13.3636 20.5751 15.368 18.3216 16.6747 16.2951C17.9814 14.2686 18.6348 12.4691 18.6348 10.8966C18.6348 8.48254 17.8651 6.50586 16.3259 4.9666C14.7866 3.42734 12.8985 2.65771 10.6616 2.65771C8.42471 2.65771 6.53663 3.42734 4.99737 4.9666C3.45811 6.50586 2.68848 8.48254 2.68848 10.8966C2.68848 12.4691 3.34183 14.2686 4.64854 16.2951C5.95525 18.3216 7.95961 20.5751 10.6616 23.0557ZM10.6616 26.5771C7.09585 23.5429 4.4326 20.7246 2.67187 18.1223C0.91113 15.5199 0.0307617 13.1114 0.0307617 10.8966C0.0307617 7.57449 1.09938 4.92785 3.23663 2.95671C5.37388 0.985569 7.84887 0 10.6616 0C13.4744 0 15.9494 0.985569 18.0866 2.95671C20.2239 4.92785 21.2925 7.57449 21.2925 10.8966C21.2925 13.1114 20.4121 15.5199 18.6514 18.1223C16.8906 20.7246 14.2274 23.5429 10.6616 26.5771Z" fill="#00438D" />
                                        </svg>
                                        <p className="ml-2 text-left">{matchData.profile.city} </p>
                                    </div>
                                    <div className="flex items-center">
                                        <svg xmlns="http://www.w3.org/2000/svg" width="20" height="20" viewBox="0 0 19 23" fill="none">
                                            <path d="M4.49941 22.2881C3.43608 22.2881 2.52858 21.9123 1.77691 21.1606C1.02525 20.4089 0.649414 19.5014 0.649414 18.4381V4.13809C0.649414 3.07475 1.02525 2.16725 1.77691 1.41559C2.52858 0.663919 3.43608 0.288086 4.49941 0.288086H18.2494V16.7881C17.7911 16.7881 17.4015 16.9485 17.0807 17.2693C16.7598 17.5902 16.5994 17.9798 16.5994 18.4381C16.5994 18.8964 16.7598 19.286 17.0807 19.6068C17.4015 19.9277 17.7911 20.0881 18.2494 20.0881V22.2881H4.49941ZM2.84941 14.9456C3.10608 14.8173 3.37191 14.7256 3.64691 14.6706C3.92191 14.6156 4.20608 14.5881 4.49941 14.5881H5.04941V2.48809H4.49941C4.04108 2.48809 3.6515 2.6485 3.33066 2.96934C3.00983 3.29017 2.84941 3.67975 2.84941 4.13809V14.9456ZM7.24941 14.5881H16.0494V2.48809H7.24941V14.5881ZM4.49941 20.0881H14.7569C14.6469 19.8314 14.5598 19.5702 14.4957 19.3043C14.4315 19.0385 14.3994 18.7498 14.3994 18.4381C14.3994 18.1448 14.4269 17.8606 14.4819 17.5856C14.5369 17.3106 14.6286 17.0448 14.7569 16.7881H4.49941C4.02275 16.7881 3.62858 16.9485 3.31691 17.2693C3.00525 17.5902 2.84941 17.9798 2.84941 18.4381C2.84941 18.9148 3.00525 19.3089 3.31691 19.6206C3.62858 19.9323 4.02275 20.0881 4.49941 20.0881Z" fill="#00438D" />
                                        </svg>
                                        <p className="ml-2 text-left">{matchData.profile.year}, {matchData.profile.major} </p>
                                    </div>
                                    <div className="flex items-center">
                                        <svg xmlns="http://www.w3.org/2000/svg" width="20" height="19" viewBox="0 0 21 22" fill="none">
                                            <circle cx="8.47521" cy="8.70519" r="7.19444" stroke="#00438D" stroke-width="2.5" />
                                            <path d="M18.147 21.2C18.6352 21.6881 19.4267 21.6881 19.9148 21.2C20.403 20.7118 20.403 19.9204 19.9148 19.4322L18.147 21.2ZM12.6054 15.6583L18.147 21.2L19.9148 19.4322L14.3731 13.8905L12.6054 15.6583Z" fill="#00438D" />
                                        </svg>
                                        <p className="ml-2 text-left">{matchData.profile.relationshipType} </p>
                                    </div>
                                </div>
                                <div className="font-normal text-base/5 italic text-left">
                                    <p>
                                        &#8220; {matchData.profile.bio} &#8221;
                                    </p>
                                </div>
                                <div className="flex flex-col justify-start gap-1 text-base flex-wrap font-normal">
                                    <div className="flex items-top">
                                        <div className="mt-1">
                                            <svg xmlns="http://www.w3.org/2000/svg" width="22" height="18" viewBox="0 0 28 21" fill="none">
                                                <g filter="url(#filter0_d_1266_695)">
                                                    <path d="M2.96586 18.6783C1.34485 18.671 0.0366807 17.351 0.0439821 15.7299L0.098063 3.72333C0.105364 2.10233 1.42537 0.794157 3.04638 0.801459L20.7786 0.881329C23.3344 0.892841 24.6554 3.93861 22.9173 5.81243L21.0504 7.82523C20.0141 8.94246 20.0052 10.6669 21.0298 11.7948L22.8963 13.8495C24.6135 15.7399 23.2644 18.7697 20.7105 18.7582L2.96586 18.6783Z" fill="#72E16E" />
                                                    <path d="M2.97023 17.7068C1.88577 17.7019 1.0106 16.8188 1.01549 15.7343L1.06957 3.72771C1.07445 2.64325 1.95754 1.76808 3.042 1.77297L20.7742 1.85284C22.484 1.86054 23.3678 3.89817 22.2051 5.15176L20.3381 7.16456C18.9588 8.65158 18.9469 10.9468 20.3107 12.448L21.0298 11.7948L20.3107 12.448L22.1772 14.5028C23.326 15.7674 22.4234 17.7944 20.7149 17.7867L2.97023 17.7068Z" stroke="#00438D" stroke-width="1.94303" />
                                                </g>
                                                <defs>
                                                    <filter id="filter0_d_1266_695" x="0.0439453" y="0.801758" width="25.6621" height="19.9561" filterUnits="userSpaceOnUse" color-interpolation-filters="sRGB">
                                                        <feFlood flood-opacity="0" result="BackgroundImageFix" />
                                                        <feColorMatrix in="SourceAlpha" type="matrix" values="0 0 0 0 0 0 0 0 0 0 0 0 0 0 0 0 0 0 127 0" result="hardAlpha" />
                                                        <feOffset dx="2" dy="2" />
                                                        <feComposite in2="hardAlpha" operator="out" />
                                                        <feColorMatrix type="matrix" values="0 0 0 0 0 0 0 0 0 0.262975 0 0 0 0 0.554769 0 0 0 1 0" />
                                                        <feBlend mode="normal" in2="BackgroundImageFix" result="effect1_dropShadow_1266_695" />
                                                        <feBlend mode="normal" in="SourceGraphic" in2="effect1_dropShadow_1266_695" result="shape" />
                                                    </filter>
                                                </defs>
                                            </svg>
                                        </div>
                                        <div className="w-full">
                                            <p className="ml-2 text-left">My green flag: <strong>{matchData.survey.greenflag}</strong> </p>
                                        </div>
                                    </div>
                                    <div className="flex items-top">
                                        <div className="mt-1">
                                            <svg xmlns="http://www.w3.org/2000/svg" width="22" height="18" viewBox="0 0 28 21" fill="none">
                                                <g filter="url(#filter0_d_1266_699)">
                                                    <path d="M2.96586 18.6783C1.34485 18.671 0.0366807 17.351 0.0439821 15.7299L0.098063 3.72333C0.105364 2.10233 1.42537 0.794157 3.04638 0.801459L20.7786 0.881329C23.3344 0.892841 24.6554 3.93861 22.9173 5.81243L21.0504 7.82523C20.0141 8.94246 20.0052 10.6669 21.0298 11.7948L22.8963 13.8495C24.6135 15.7399 23.2644 18.7697 20.7105 18.7582L2.96586 18.6783Z" fill="#BB5EED" />
                                                    <path d="M2.97023 17.7068C1.88577 17.7019 1.0106 16.8188 1.01549 15.7343L1.06957 3.72771C1.07445 2.64325 1.95754 1.76808 3.042 1.77297L20.7742 1.85284C22.484 1.86054 23.3678 3.89817 22.2051 5.15176L20.3381 7.16456C18.9588 8.65158 18.9469 10.9468 20.3107 12.448L21.0298 11.7948L20.3107 12.448L22.1772 14.5028C23.326 15.7674 22.4234 17.7944 20.7149 17.7867L2.97023 17.7068Z" stroke="#00438D" stroke-width="1.94303" />
                                                </g>
                                                <defs>
                                                    <filter id="filter0_d_1266_699" x="0.0439453" y="0.801758" width="25.6621" height="19.9561" filterUnits="userSpaceOnUse" color-interpolation-filters="sRGB">
                                                        <feFlood flood-opacity="0" result="BackgroundImageFix" />
                                                        <feColorMatrix in="SourceAlpha" type="matrix" values="0 0 0 0 0 0 0 0 0 0 0 0 0 0 0 0 0 0 127 0" result="hardAlpha" />
                                                        <feOffset dx="2" dy="2" />
                                                        <feComposite in2="hardAlpha" operator="out" />
                                                        <feColorMatrix type="matrix" values="0 0 0 0 0 0 0 0 0 0.262975 0 0 0 0 0.554769 0 0 0 1 0" />
                                                        <feBlend mode="normal" in2="BackgroundImageFix" result="effect1_dropShadow_1266_699" />
                                                        <feBlend mode="normal" in="SourceGraphic" in2="effect1_dropShadow_1266_699" result="shape" />
                                                    </filter>
                                                </defs>
                                            </svg>
                                        </div>
                                        <div className="w-full">
                                            <p className="ml-2 text-left">My guilty pleasure: <strong>{matchData.profile.guiltyPleasure}</strong> </p>
                                        </div>
                                    </div>
                                </div>
                            </div>
                        </div>
                        {/* 
                        <div className="w-1/2">{renderSongSection()}</div>
                         <MatchFeedback matchID={matchID} matchFeedback={matchFeedback} refresh={refresh} />
                        <p className="">Interests: {matchData.survey.interests.join(', ')}</p>
                        <p className="">Looking For: {matchData.profile.relationshipType}</p>*/}


                    </div>
                    {superMatch ? (platonic ? (<div className="w-full h-auto mt-4 z-10">
                        <Image src="/supermatchstripeplatonic.svg" alt="platonic super match" height={40} width={913} loading='lazy' draggable='false' />
                    </div>) :
                        (<div className="w-full h-auto mt-4 z-10">
                            <Image src="/supermatchstripe.svg" alt="super match" height={40} width={913} loading='lazy' draggable='false' />
                        </div>))
                        : (platonic ? (<hr className="z-10 mt-6 mb-2 border-pmorange-500 border-8"></hr>) :
                            (<hr className="z-10 mt-6 mb-2 border-pmpink2-500 border-8"></hr>))}

                    <div className="mx-6 relative rounded-md w-auto mb-5 h-auto mt-3 px-6 py-3 font-work-sans text-lg font-semibold text-pmblue-500 bg-pmpink-500">
                        <div className="absolute -top-[120px] -right-[20px] h-[150px] w-[220px] hidden lg:block pointer-events-none">
                            <Image src="/matchcardpmlogo.svg" alt="pm logo" layout='fill' priority={true} draggable='false' />
                        </div>
                        <p className="text-left">Interests: <span style={{ color: '#F4001F' }}>{matchData.survey.interests.join(', ')}</span></p>
                        <p className="text-left">Looking For: <span style={{ color: '#F4001F' }}>{matchData.profile.relationshipType}</span></p>
                    </div>
>>>>>>> 8c67bc6b
                </div>
            </div >

            {/* Back of Card  */}

<<<<<<< HEAD
            <div className={`h-full top-0 bottom-0 left-0 right-0 gap-8 md:grid-cols-1 grid absolute sm:flex
                items-center rounded-lg shadow-xl backface-hidden rotate-y-half ${mutualCrush ? 'animate-pulse-glow' : ''}
                p-3 pt-1 sm:pl-6 sm:pr-10 sm:py-5 lg:pl-10`}>
                <div className="">
                    {mutualCrush && (
                        <div className="p-3 mb-4 rounded-lg bg-pink-100 border border-pink-200 text-pink-500">
                            <p>
                                💌 There was no need for us to execute the algorithm, as your compatibility was
                                unmistakable - indeed, a mutual crush. Now, what comes next is not for us to dictate -
                                take the next step and go on a date ❤️‍🔥!
                            </p>
                        </div>
                    )}

                    <hr className="h-0.5 my-2 bg-rose-200 border-0"></hr>
                    {/* <p className="text-gray-500">
                        📚 {matchData.profile.year.charAt(0).toUpperCase() + matchData.profile.year.slice(1)},{' '}
                        {matchData.profile.major.charAt(0).toUpperCase() + matchData.profile.major.slice(1)}
                    </p> */}
                    <p className="text-gray-500 ">Back of the Card***</p>


                    {contact.insta && (
                        <p className="mb-4 sm:mb-3 text-gray-500">
                            Instagram: <span className="font-bold">{contact.insta}</span>
                        </p>
                    )}
                    {contact.fb && (
                        <p className="mb-4 sm:mb-3 text-gray-500">
                            Facebook: <span className="font-bold">{contact.fb}</span>
                        </p>
                    )}
                    {contact.twitter && (
                        <p className="mb-4 sm:mb-3 text-gray-500">
                            Twitter: <span className="font-bold">{contact.twitter}</span>
                        </p>
                    )}
                    {contact.linkedin && (
                        <p className="mb-4 sm:mb-3 text-gray-500">
                            LinkedIn: <span className="font-bold">{contact.linkedin}</span>
                        </p>
                    )}
                    {contact.phone && (
                        <p className="mb-4 sm:mb-3 text-gray-500">
                            Phone Number: <span className="font-bold">{contact.phone}</span>
                        </p>
                    )}
                    {contact.snap && (
                        <p className="mb-4 sm:mb-3 text-gray-500">
                            Snapchat: <span className="font-bold">{contact.snap}</span>
                        </p>
                    )}
                    {contact.other && (
                        <p className="mb-4 sm:mb-3 text-gray-500">
                            Other: <span className="font-bold">{contact?.other}</span>
                        </p>
                    )}
                    {/* <div className="w-1/2">{renderSongSection()}</div> */}
                    {/* <MatchFeedback matchID={matchID} matchFeedback={matchFeedback} refresh={refresh} /> */}
                    <p className="text-gray-500 ">My Sense of Humor is: {matchData.survey.humor.join(', ')}</p>
                    <p className="text-gray-500 ">Where I would go on a first date {matchData.survey.date}</p>
                    <p className="text-gray-500 ">1 = Introvert, 10 = Extrovert, I&apos;m a {matchData.survey.introvert}</p>
                    <p className="text-gray-500 ">A green flag to me in a relationship:  {matchData.survey.greenflag}</p>
                </div>
                <div>
                    <Button bold={true} mt={1} onClick={handlePop} ref={buttonRef}>POKE to See More!</Button>
                    {showPopup && (
                        <Popup triggerRef={buttonRef} placement="top" open={showPopup} arrowHeight={35} arrowWidth={30}>
                            <div className='max-w-[40vw] lg:max-w-[30vw] min-w-64 font-work-sans text-center text-sm md:text-base
                            bg-pmblue-500 border border-[#ccc] p-3 rounded-3xl shadow 
                             '>
                                <div className='flex flex-col items-center justify-center mx-6 my-3'>
                                    <div className='font-bold text-lg md:text-xl mb-5 drop-shadow-[6px_6px_0_[pmblue-500]]'>👉 WHAT&apos;S A POKE 👈</div>
                                    <div>By poking your match, we’ll send an email letting them know you’re curious about them 👀
                                        <br />
                                        <br />
                                        In return, you unlock the locked info about your match! Note this is not anonymous,
                                        meaning if you chose to poke a match, they will know which match poked them.
                                    </div>
                                    <div className='grid grid-cols-1 md:grid-cols-2 gap-0 md:gap-8 justify-center mt-5'>
                                        <Button bold={true} mt={5} onClick={handlePoke}>Poke My Match!</Button>
                                        <Button bold={true} mt={5} >Go Back</Button>
                                    </div>
                                </div>
                            </div>
                        </Popup>
                    )}
=======
            <div className="grid gap-8 mb-6 lg:mb-16 md:grid-cols-1 sm:flex">
                <div
                    ref={backRef}
                    className={`flex flex-col bg-white rounded-lg border-2 border-pmblue-500 sm:w-full mx-auto lg:w-3/4 h-auto
                    shadow-[0px_4px_8px_0px_rgba(0,0,0,0.25),18px_12px_0px_0px_rgba(36,67,141,1)] ${mutualCrushGlowClass}`}
                >
                    <div className=" pt-6 px-10 w-full z-10">
                        {mutualCrush && (
                            <div className="px-6 py-3 mb-3 -mx-3 rounded-md bg-pmpink-500 font-semibold font-work-sans border-0 text-pmblue-500 text-left">
                                <p>
                                    💌 There was no need for us to execute the algorithm, as your compatibility was
                                    unmistakable - indeed, a mutual crush. Now, what comes next is not for us to dictate -
                                    take the next step and go on a date ❤️‍🔥!
                                </p>
                            </div>
                        )}
                        {/* <p className="text-gray-500">
                        📚 {matchData.profile.year.charAt(0).toUpperCase() + matchData.profile.year.slice(1)},{' '}
                        {matchData.profile.major.charAt(0).toUpperCase() + matchData.profile.major.slice(1)}
                    </p> */}
                        <div className=" flex justify-center items-center w-full">
                            {platonic ?
                                (<div className="w-fit h-auto items-center">
                                    <Image src="/matchcardheartsplatonic.svg" alt="hearts" height={35} width={130} loading='lazy' draggable='false' />
                                </div>) :
                                (<div className="w-fit h-auto items-center">
                                    <Image src="/matchcardhearts.svg" alt="hearts" height={35} width={130} loading='lazy' draggable='false' />
                                </div>)}
                            <div className="w-full">
                                <h3 className="text-4xl font-bold w-full text-pmred-500">
                                    {matchData.profile.firstName}
                                </h3>
                            </div>
                            {platonic ?
                                (<div className="w-fit h-auto items-center">
                                    <Image src="/matchcardheartsplatonic.svg" alt="hearts" height={35} width={130} loading='lazy' draggable='false' />
                                </div>) :
                                (<div className="w-fit h-auto items-center">
                                    <Image src="/matchcardhearts.svg" alt="hearts" height={35} width={130} loading='lazy' draggable='false' />
                                </div>)}
                        </div>
                    </div>
                    <div className='mt-6'>
                        {platonic ? (<div className="w-full h-auto z-10">
                            <Image src="/pokestripeplatonic.svg" alt="poke to unlock" height={60} width={913} loading='lazy' draggable='false' />
                        </div>) :
                            (<div className="w-full h-auto z-10">
                                <Image src="/pokestripe.svg" alt="poke to unlock" height={60} width={913} loading='lazy' draggable='false' />
                            </div>)
                        }
                    </div>
                    <div className=" pt-3 px-10 w-full z-10">
                        <div className="flex justify-start items-center w-full font-work-sans font-semibold gap-8 ">
                            <div className="text-pmblue-500 flex flex-col gap-2 text-xl gap-2 justify-start w-full">
                                {contact.insta && (<div className="flex items-center">
                                    <svg xmlns="http://www.w3.org/2000/svg" width="35" height="35" viewBox="0 0 42 43" fill="none">
                                        <path fill-rule="evenodd" clip-rule="evenodd" d="M27.4545 5.99414C29.73 5.99414 31.9122 6.89805 33.5211 8.50701C35.1301 10.116 36.034 12.2982 36.034 14.5736V28.3007C36.034 30.5762 35.1301 32.7584 33.5211 34.3673C31.9122 35.9763 29.73 36.8802 27.4545 36.8802H13.7274C11.452 36.8802 9.26978 35.9763 7.66082 34.3673C6.05185 32.7584 5.14795 30.5762 5.14795 28.3007V14.5736C5.14795 12.2982 6.05185 10.116 7.66082 8.50701C9.26978 6.89805 11.452 5.99414 13.7274 5.99414H27.4545ZM27.4545 9.42592H13.7274C12.3622 9.42592 11.0528 9.96827 10.0875 10.9336C9.12208 11.899 8.57973 13.2084 8.57973 14.5736V28.3007C8.57973 29.666 9.12208 30.9753 10.0875 31.9407C11.0528 32.9061 12.3622 33.4484 13.7274 33.4484H27.4545C28.8198 33.4484 30.1291 32.9061 31.0945 31.9407C32.0599 30.9753 32.6022 29.666 32.6022 28.3007V14.5736C32.6022 13.2084 32.0599 11.899 31.0945 10.9336C30.1291 9.96827 28.8198 9.42592 27.4545 9.42592ZM20.591 14.5736C22.4113 14.5736 24.1571 15.2967 25.4443 16.5839C26.7314 17.8711 27.4545 19.6168 27.4545 21.4372C27.4545 23.2575 26.7314 25.0033 25.4443 26.2904C24.1571 27.5776 22.4113 28.3007 20.591 28.3007C18.7706 28.3007 17.0249 27.5776 15.7377 26.2904C14.4505 25.0033 13.7274 23.2575 13.7274 21.4372C13.7274 19.6168 14.4505 17.8711 15.7377 16.5839C17.0249 15.2967 18.7706 14.5736 20.591 14.5736ZM20.591 18.0054C19.6808 18.0054 18.8079 18.3669 18.1643 19.0105C17.5208 19.6541 17.1592 20.527 17.1592 21.4372C17.1592 22.3473 17.5208 23.2202 18.1643 23.8638C18.8079 24.5074 19.6808 24.869 20.591 24.869C21.5011 24.869 22.374 24.5074 23.0176 23.8638C23.6612 23.2202 24.0228 22.3473 24.0228 21.4372C24.0228 20.527 23.6612 19.6541 23.0176 19.0105C22.374 18.3669 21.5011 18.0054 20.591 18.0054ZM28.3125 11.9998C28.7676 11.9998 29.204 12.1805 29.5258 12.5023C29.8476 12.8241 30.0284 13.2606 30.0284 13.7157C30.0284 14.1707 29.8476 14.6072 29.5258 14.929C29.204 15.2508 28.7676 15.4315 28.3125 15.4315C27.8574 15.4315 27.421 15.2508 27.0992 14.929C26.7774 14.6072 26.5966 14.1707 26.5966 13.7157C26.5966 13.2606 26.7774 12.8241 27.0992 12.5023C27.421 12.1805 27.8574 11.9998 28.3125 11.9998Z" fill="#00438D" />
                                    </svg>
                                    <p className="ml-2 text-left">Ins: @{contact.insta} </p>
                                </div>)}
                                {contact.phone && (<div className="flex items-center">
                                    <svg xmlns="http://www.w3.org/2000/svg" width="35" height="32" viewBox="0 0 42 42" fill="none">
                                        <path d="M13.7272 5.17578C14.5852 5.17578 18.017 12.8973 18.017 13.7552C18.017 15.4711 15.4431 17.187 14.5852 18.9029C13.7272 20.6188 15.4431 22.3347 17.159 24.0506C17.8282 24.7198 20.5908 27.4824 22.3067 26.6244C24.0226 25.7665 25.7385 23.1926 27.4544 23.1926C28.3123 23.1926 36.0338 26.6244 36.0338 27.4824C36.0338 30.9142 33.46 33.488 30.8862 34.3459C28.3123 35.2039 26.5964 35.2039 23.1646 34.3459C19.7329 33.488 17.159 32.6301 12.8693 28.3403C8.57957 24.0506 7.72162 21.4768 6.86367 18.045C6.00573 14.6132 6.00573 12.8973 6.86367 10.3235C7.72162 7.74962 10.2955 5.17578 13.7272 5.17578Z" stroke="#00438D" stroke-width="3.43178" stroke-linecap="round" stroke-linejoin="round" />
                                        <path d="M24.0225 12.1074C25.1549 12.6393 26.1845 13.36 27.0424 14.2351C27.8832 15.0759 28.5867 16.0883 29.1015 17.1865" stroke="#00438D" stroke-width="3.43178" stroke-linecap="round" stroke-linejoin="round" />
                                        <path d="M25.7383 5.60449C28.1577 6.23937 30.3197 7.49197 32.0356 9.20787C33.7343 10.9238 34.9869 13.0686 35.6047 15.4709" stroke="#00438D" stroke-width="3.43178" stroke-linecap="round" stroke-linejoin="round" />
                                    </svg>
                                    <p className="ml-2 text-left">Tel: {contact.phone} </p>
                                </div>)}
                                {contact.fb && (<div className="flex items-center">
                                    <svg xmlns="http://www.w3.org/2000/svg" width="20" height="19" viewBox="0 0 21 22" fill="none">
                                        <circle cx="8.47521" cy="8.70519" r="7.19444" stroke="#00438D" stroke-width="2.5" />
                                        <path d="M18.147 21.2C18.6352 21.6881 19.4267 21.6881 19.9148 21.2C20.403 20.7118 20.403 19.9204 19.9148 19.4322L18.147 21.2ZM12.6054 15.6583L18.147 21.2L19.9148 19.4322L14.3731 13.8905L12.6054 15.6583Z" fill="#00438D" />
                                    </svg>
                                    <p className="ml-2 text-left">Fbk: {contact.fb} </p>
                                </div>)}
                                {contact.twitter && (<div className="flex items-center">
                                    <svg xmlns="http://www.w3.org/2000/svg" width="20" height="19" viewBox="0 0 21 22" fill="none">
                                        <circle cx="8.47521" cy="8.70519" r="7.19444" stroke="#00438D" stroke-width="2.5" />
                                        <path d="M18.147 21.2C18.6352 21.6881 19.4267 21.6881 19.9148 21.2C20.403 20.7118 20.403 19.9204 19.9148 19.4322L18.147 21.2ZM12.6054 15.6583L18.147 21.2L19.9148 19.4322L14.3731 13.8905L12.6054 15.6583Z" fill="#00438D" />
                                    </svg>
                                    <p className="ml-2 text-left">Twt: {contact.twitter} </p>
                                </div>)}
                                {contact.linkedin && (<div className="flex items-center">
                                    <svg xmlns="http://www.w3.org/2000/svg" width="20" height="19" viewBox="0 0 21 22" fill="none">
                                        <circle cx="8.47521" cy="8.70519" r="7.19444" stroke="#00438D" stroke-width="2.5" />
                                        <path d="M18.147 21.2C18.6352 21.6881 19.4267 21.6881 19.9148 21.2C20.403 20.7118 20.403 19.9204 19.9148 19.4322L18.147 21.2ZM12.6054 15.6583L18.147 21.2L19.9148 19.4322L14.3731 13.8905L12.6054 15.6583Z" fill="#00438D" />
                                    </svg>
                                    <p className="ml-2 text-left">L: {contact.linkedin} </p>
                                </div>)}
                                {contact.snap && (<div className="flex items-center">
                                    <svg xmlns="http://www.w3.org/2000/svg" width="20" height="19" viewBox="0 0 21 22" fill="none">
                                        <circle cx="8.47521" cy="8.70519" r="7.19444" stroke="#00438D" stroke-width="2.5" />
                                        <path d="M18.147 21.2C18.6352 21.6881 19.4267 21.6881 19.9148 21.2C20.403 20.7118 20.403 19.9204 19.9148 19.4322L18.147 21.2ZM12.6054 15.6583L18.147 21.2L19.9148 19.4322L14.3731 13.8905L12.6054 15.6583Z" fill="#00438D" />
                                    </svg>
                                    <p className="ml-2 text-left">Snp: {contact.snap} </p>
                                </div>)}

                                {contact.other && (<div className="flex items-center">
                                    <svg xmlns="http://www.w3.org/2000/svg" width="20" height="19" viewBox="0 0 21 22" fill="none">
                                        <circle cx="8.47521" cy="8.70519" r="7.19444" stroke="#00438D" stroke-width="2.5" />
                                        <path d="M18.147 21.2C18.6352 21.6881 19.4267 21.6881 19.9148 21.2C20.403 20.7118 20.403 19.9204 19.9148 19.4322L18.147 21.2ZM12.6054 15.6583L18.147 21.2L19.9148 19.4322L14.3731 13.8905L12.6054 15.6583Z" fill="#00438D" />
                                    </svg>
                                    <p className="ml-2 text-left">Other: {contact.other} </p>
                                </div>)}
                            </div>
                            <div className=" justify-center font-work-sans text-lg font-semibold items-center min-w-[250px]">
                                <div>
                                    <Link href="">
                                        <button className="px-6 py-2 rounded-full text-pmred-500 border-4 border-pmblue-500 bg-white
                                    font-bold shadow-[6px_6px_0px_0px_rgba(36,67,141,1)] transition-all hover:translate-x-[4px]
                                    hover:translate-y-[4px] hover:shadow-[2px_2px_0px_0px_rgba(36,67,141,1)] active:translate-x-[6px]
                                    active:translate-y-[6px] active:shadow-none cursor-pointer text-xl text-center">
                                            POKE to see more!</button>
                                    </Link>
                                </div>
                                <div>
                                    <p className="mt-2 text-pmpink2-500 text-xs">*note: poking is <u>not</u> anonymous</p>
                                </div>
                            </div>
                        </div>
                    </div>
                    <div className="mx-6 relative rounded-md w-auto mb-5 h-auto mt-3 px-6 py-3 font-work-sans text-lg font-semibold text-pmblue-500 bg-pmpink-500">
                        {!poked && <div className="absolute top-0 right-[40px] h-[100px] w-[90px] hidden lg:block pointer-events-none">
                            <Image src="/pokelock.svg" alt="pm logo" layout='fill' priority={true} draggable='false' />
                        </div>}
                        <p className="text-left">My Sense of Humor is: {poked ? (<span style={{ color: '#F4001F' }}>{matchData.survey.humor.join(', ')}</span>) : (<span style={{ color: '#F4001F', filter: 'blur(5px)' }}>{matchData.survey.humor.join(', ')}</span>)}</p>
                        <p className="text-left">Where I would go on a first date: {poked ? (<span style={{ color: '#F4001F' }}>{matchData.survey.date}</span>) : (<span style={{ color: '#F4001F', filter: 'blur(5px)' }}>{matchData.survey.date}</span>)}</p>
                        <p className="text-left">1 = Introvert, 10 = Extrovert, I&apos;m a: {poked ? (<span style={{ color: '#F4001F' }}>{matchData.survey.introvert}</span>) : (<span style={{ color: '#F4001F', filter: 'blur(5px)' }}>{matchData.survey.introvert}</span>)}</p>
                        <p className="text-left">A green flag to me in a relationship: {poked ? (<span style={{ color: '#F4001F' }}>{matchData.survey.greenflag}</span>) : (<span style={{ color: '#F4001F', filter: 'blur(5px)' }}>{matchData.survey.greenflag}</span>)}</p>
                    </div>
                    {/* <div className="w-1 /2">{renderSongSection()}</div> */}
                    {/* <MatchFeedback matchID={matchID} matchFeedback={matchFeedback} refresh={refresh} /> */}

>>>>>>> 8c67bc6b
                </div>
            </div >
        </div >

    );
}

export default MatchTile;<|MERGE_RESOLUTION|>--- conflicted
+++ resolved
@@ -1,13 +1,11 @@
 import React, { useEffect, useRef, useState, useMemo } from 'react';
 import { Review } from '../../types/users';
 import Iframe from 'react-iframe';
-<<<<<<< HEAD
 import Button from '@/components/general/button';
 import Popup from '@/components/general/popup';
-=======
 import Image from 'next/image';
 import Link from 'next/link';
->>>>>>> 8c67bc6b
+
 
 const emoji = ['😃', '😆', '😄', '😆', '😊', '😎', '😳', '🤗'];
 const color = [
@@ -226,10 +224,13 @@
         }
     };
 
-<<<<<<< HEAD
     const [showBack, setShowBack] = useState(false);
     const [showPopup, setShowPopup] = useState(false);
     const buttonRef = React.createRef<HTMLButtonElement>();
+    const [cardHeight, setCardHeight] = useState(0);
+    const cardRef = useRef<HTMLDivElement>(null);
+    const backRef = useRef<HTMLDivElement>(null);
+    const poked = useState(false);
 
     const handleFlip = (): void => {
         const selection = window.getSelection();
@@ -255,72 +256,25 @@
         });
     }
 
-
-=======
-    const mutualCrushGlowClass = mutualCrush ? 'mutual-crush-glow' : '';
-    const [cardHeight, setCardHeight] = useState(0);
-    const cardRef = useRef<HTMLDivElement>(null);
-    const backRef = useRef<HTMLDivElement>(null);
-    const poked = false;
-
-    useEffect(() => {
+     useEffect(() => {
         if (cardRef.current && backRef.current) {
             setCardHeight(cardRef.current.offsetHeight);
             backRef.current.style.height = `${cardRef.current.offsetHeight}px`;
         }
     }, [cardRef, backRef, mutualCrush]);
->>>>>>> 8c67bc6b
+    
     return (
         <div className={`relative sm:w-3/4 lg:w-2/3 lg:max-w-3xl mx-[2%] sm:mx-auto perspective-400 
         transform-3d transition-transform duration-1000 ease-in-out
         ${showBack ? 'rotate-y-half' : 'rotate-y-0'}
         `} onClick={handleFlip}>
             {/* Front of Card  */}
-<<<<<<< HEAD
-            <div className={`h-full top-0 bottom-0 left-0 right-0 gap-8 md:grid-cols-1 
-                items-center rounded-lg shadow-xl backface-hidden ${mutualCrush ? 'animate-pulse-glow' : ''} 
-                 grid absolute sm:flex`}>
-                <div className="flex sm:contents">
-                    <div className="text-8xl mt-4 sm:mt-0 sm:text-9xl mx-auto sm:ml-8 sm:mr-0">{matchEmoji}</div>
-                </div>
-                <div className="p-3 pt-1 sm:pl-6 sm:pr-10 sm:py-5 lg:pl-10">
-                    {mutualCrush && (
-                        <div className="p-3 mb-4 rounded-lg bg-pink-100 border border-pink-200 text-pink-500">
-                            <p>
-                                💌 There was no need for us to execute the algorithm, as your compatibility was
-                                unmistakable - indeed, a mutual crush. Now, what comes next is not for us to dictate -
-                                take the next step and go on a date ❤️‍🔥!
-                            </p>
-                        </div>
-                    )}
-                    <h3 className="text-3xl font-bold font-botracking-tight text-gray-500">
-                        <span className={color[Math.floor(Math.random() * (6 - 0 + 1) + 0)]}>
-                            {matchData.profile.firstName}
-                        </span>
-                    </h3>
-                    <hr className="h-0.5 my-2 bg-rose-200 border-0"></hr>
-                    {/* <p className="text-gray-500">
-                        📚 {matchData.profile.year.charAt(0).toUpperCase() + matchData.profile.year.slice(1)},{' '}
-                        {matchData.profile.major.charAt(0).toUpperCase() + matchData.profile.major.slice(1)}
-                    </p> */}
-                    <p className="text-gray-500 "><strong>City: </strong>{matchData.profile.city} <strong> Green Flag: </strong>{matchData.survey.greenflag}</p>
-                    <p className="text-gray-500 "> Guilty Pleasure: {matchData.profile.guiltyPleasure}</p>
-                    <p className="mt-3 sm:mt-4 mb-2 text-gray-500">
-                        {matchData.profile.bio}
-                    </p>
-
-
-                    {/* <div className="w-1/2">{renderSongSection()}</div> */}
-                    {/* <MatchFeedback matchID={matchID} matchFeedback={matchFeedback} refresh={refresh} /> */}
-                    <p className="text-gray-500 ">Interests: {matchData.survey.interests.join(', ')}</p>
-                    <p className="text-gray-500 ">Looking For: {matchData.profile.relationshipType}</p>
-
-=======
-            <div className="grid gap-8 mb-6 lg:mb-16 md:grid-cols-1 sm:flex" >
+            <div className={`absolute h-full top-0 bottom-0 left-0 right-0 grid gap-8 mb-6 
+            lg:mb-16 md:grid-cols-1 sm:flex backface-hidden ${mutualCrush ? 'animate-pulse-glow' : ''}`} >
                 <div
                     ref={cardRef}
                     className={`flex flex-col bg-white rounded-lg border-2 border-pmblue-500 sm:w-full mx-auto lg:w-3/4 h-auto
-                    shadow-[0px_4px_8px_0px_rgba(0,0,0,0.25),18px_12px_0px_0px_rgba(36,67,141,1)] ${mutualCrushGlowClass}`}
+                    shadow-[0px_4px_8px_0px_rgba(0,0,0,0.25),18px_12px_0px_0px_rgba(36,67,141,1)]`}
                 >
                     <div className="relative pt-6 px-10 w-full z-10">
                         {superMatch && (platonic ? (
@@ -465,106 +419,16 @@
                         <p className="text-left">Interests: <span style={{ color: '#F4001F' }}>{matchData.survey.interests.join(', ')}</span></p>
                         <p className="text-left">Looking For: <span style={{ color: '#F4001F' }}>{matchData.profile.relationshipType}</span></p>
                     </div>
->>>>>>> 8c67bc6b
                 </div>
             </div >
 
             {/* Back of Card  */}
 
-<<<<<<< HEAD
-            <div className={`h-full top-0 bottom-0 left-0 right-0 gap-8 md:grid-cols-1 grid absolute sm:flex
-                items-center rounded-lg shadow-xl backface-hidden rotate-y-half ${mutualCrush ? 'animate-pulse-glow' : ''}
-                p-3 pt-1 sm:pl-6 sm:pr-10 sm:py-5 lg:pl-10`}>
-                <div className="">
-                    {mutualCrush && (
-                        <div className="p-3 mb-4 rounded-lg bg-pink-100 border border-pink-200 text-pink-500">
-                            <p>
-                                💌 There was no need for us to execute the algorithm, as your compatibility was
-                                unmistakable - indeed, a mutual crush. Now, what comes next is not for us to dictate -
-                                take the next step and go on a date ❤️‍🔥!
-                            </p>
-                        </div>
-                    )}
-
-                    <hr className="h-0.5 my-2 bg-rose-200 border-0"></hr>
-                    {/* <p className="text-gray-500">
-                        📚 {matchData.profile.year.charAt(0).toUpperCase() + matchData.profile.year.slice(1)},{' '}
-                        {matchData.profile.major.charAt(0).toUpperCase() + matchData.profile.major.slice(1)}
-                    </p> */}
-                    <p className="text-gray-500 ">Back of the Card***</p>
-
-
-                    {contact.insta && (
-                        <p className="mb-4 sm:mb-3 text-gray-500">
-                            Instagram: <span className="font-bold">{contact.insta}</span>
-                        </p>
-                    )}
-                    {contact.fb && (
-                        <p className="mb-4 sm:mb-3 text-gray-500">
-                            Facebook: <span className="font-bold">{contact.fb}</span>
-                        </p>
-                    )}
-                    {contact.twitter && (
-                        <p className="mb-4 sm:mb-3 text-gray-500">
-                            Twitter: <span className="font-bold">{contact.twitter}</span>
-                        </p>
-                    )}
-                    {contact.linkedin && (
-                        <p className="mb-4 sm:mb-3 text-gray-500">
-                            LinkedIn: <span className="font-bold">{contact.linkedin}</span>
-                        </p>
-                    )}
-                    {contact.phone && (
-                        <p className="mb-4 sm:mb-3 text-gray-500">
-                            Phone Number: <span className="font-bold">{contact.phone}</span>
-                        </p>
-                    )}
-                    {contact.snap && (
-                        <p className="mb-4 sm:mb-3 text-gray-500">
-                            Snapchat: <span className="font-bold">{contact.snap}</span>
-                        </p>
-                    )}
-                    {contact.other && (
-                        <p className="mb-4 sm:mb-3 text-gray-500">
-                            Other: <span className="font-bold">{contact?.other}</span>
-                        </p>
-                    )}
-                    {/* <div className="w-1/2">{renderSongSection()}</div> */}
-                    {/* <MatchFeedback matchID={matchID} matchFeedback={matchFeedback} refresh={refresh} /> */}
-                    <p className="text-gray-500 ">My Sense of Humor is: {matchData.survey.humor.join(', ')}</p>
-                    <p className="text-gray-500 ">Where I would go on a first date {matchData.survey.date}</p>
-                    <p className="text-gray-500 ">1 = Introvert, 10 = Extrovert, I&apos;m a {matchData.survey.introvert}</p>
-                    <p className="text-gray-500 ">A green flag to me in a relationship:  {matchData.survey.greenflag}</p>
-                </div>
-                <div>
-                    <Button bold={true} mt={1} onClick={handlePop} ref={buttonRef}>POKE to See More!</Button>
-                    {showPopup && (
-                        <Popup triggerRef={buttonRef} placement="top" open={showPopup} arrowHeight={35} arrowWidth={30}>
-                            <div className='max-w-[40vw] lg:max-w-[30vw] min-w-64 font-work-sans text-center text-sm md:text-base
-                            bg-pmblue-500 border border-[#ccc] p-3 rounded-3xl shadow 
-                             '>
-                                <div className='flex flex-col items-center justify-center mx-6 my-3'>
-                                    <div className='font-bold text-lg md:text-xl mb-5 drop-shadow-[6px_6px_0_[pmblue-500]]'>👉 WHAT&apos;S A POKE 👈</div>
-                                    <div>By poking your match, we’ll send an email letting them know you’re curious about them 👀
-                                        <br />
-                                        <br />
-                                        In return, you unlock the locked info about your match! Note this is not anonymous,
-                                        meaning if you chose to poke a match, they will know which match poked them.
-                                    </div>
-                                    <div className='grid grid-cols-1 md:grid-cols-2 gap-0 md:gap-8 justify-center mt-5'>
-                                        <Button bold={true} mt={5} onClick={handlePoke}>Poke My Match!</Button>
-                                        <Button bold={true} mt={5} >Go Back</Button>
-                                    </div>
-                                </div>
-                            </div>
-                        </Popup>
-                    )}
-=======
             <div className="grid gap-8 mb-6 lg:mb-16 md:grid-cols-1 sm:flex">
                 <div
                     ref={backRef}
-                    className={`flex flex-col bg-white rounded-lg border-2 border-pmblue-500 sm:w-full mx-auto lg:w-3/4 h-auto
-                    shadow-[0px_4px_8px_0px_rgba(0,0,0,0.25),18px_12px_0px_0px_rgba(36,67,141,1)] ${mutualCrushGlowClass}`}
+                    className={`h-full absolute top-0 bottom-0 left-0 right-0 flex flex-col bg-white rounded-lg border-2 border-pmblue-500 sm:w-full mx-auto lg:w-3/4 h-auto
+                    shadow-[0px_4px_8px_0px_rgba(0,0,0,0.25),18px_12px_0px_0px_rgba(36,67,141,1)] backface-hidden rotate-y-half ${mutualCrush ? 'animate-pulse-glow' : ''}`}
                 >
                     <div className=" pt-6 px-10 w-full z-10">
                         {mutualCrush && (
@@ -667,13 +531,28 @@
                             </div>
                             <div className=" justify-center font-work-sans text-lg font-semibold items-center min-w-[250px]">
                                 <div>
-                                    <Link href="">
-                                        <button className="px-6 py-2 rounded-full text-pmred-500 border-4 border-pmblue-500 bg-white
-                                    font-bold shadow-[6px_6px_0px_0px_rgba(36,67,141,1)] transition-all hover:translate-x-[4px]
-                                    hover:translate-y-[4px] hover:shadow-[2px_2px_0px_0px_rgba(36,67,141,1)] active:translate-x-[6px]
-                                    active:translate-y-[6px] active:shadow-none cursor-pointer text-xl text-center">
-                                            POKE to see more!</button>
-                                    </Link>
+                                    <Button bold={true} mt={1} onClick={handlePop} ref={buttonRef}>POKE to See More!</Button>
+                                    {showPopup && (
+                                        <Popup triggerRef={buttonRef} placement="top" open={showPopup} arrowHeight={35} arrowWidth={30}>
+                                            <div className='max-w-[40vw] lg:max-w-[30vw] min-w-64 font-work-sans text-center text-sm md:text-base
+                                            bg-pmblue-500 border border-[#ccc] p-3 rounded-3xl shadow 
+                                             '>
+                                                <div className='flex flex-col items-center justify-center mx-6 my-3'>
+                                                    <div className='font-bold text-lg md:text-xl mb-5 drop-shadow-[6px_6px_0_[pmblue-500]]'>👉 WHAT&apos;S A POKE 👈</div>
+                                                    <div>By poking your match, we’ll send an email letting them know you’re curious about them 👀
+                                                        <br />
+                                                        <br />
+                                                        In return, you unlock the locked info about your match! Note this is not anonymous,
+                                                        meaning if you chose to poke a match, they will know which match poked them.
+                                                    </div>
+                                                    <div className='grid grid-cols-1 md:grid-cols-2 gap-0 md:gap-8 justify-center mt-5'>
+                                                        <Button bold={true} mt={5} onClick={handlePoke}>Poke My Match!</Button>
+                                                        <Button bold={true} mt={5} >Go Back</Button>
+                                                    </div>
+                                                </div>
+                                            </div>
+                                        </Popup>
+                                    )}
                                 </div>
                                 <div>
                                     <p className="mt-2 text-pmpink2-500 text-xs">*note: poking is <u>not</u> anonymous</p>
@@ -692,8 +571,6 @@
                     </div>
                     {/* <div className="w-1 /2">{renderSongSection()}</div> */}
                     {/* <MatchFeedback matchID={matchID} matchFeedback={matchFeedback} refresh={refresh} /> */}
-
->>>>>>> 8c67bc6b
                 </div>
             </div >
         </div >
