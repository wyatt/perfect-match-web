import React, { useEffect, useRef, useState, useMemo } from 'react';
import { Review } from '../../types/users';
import Iframe from 'react-iframe';
import Button from '@/components/general/button';
import Popup from '@/components/general/popup';
import Image from 'next/image';
import Link from 'next/link';


const emoji = ['😃', '😆', '😄', '😆', '😊', '😎', '😳', '🤗'];
const color = [
    'text-rose-400',
    'text-orange-400',
    'text-yellow-400',
    'text-lime-500',
    'text-emerald-400',
    'text-sky-400',
    'text-purple-400',
];

const ratingOptions = [
    'My match ghosted me',
    'My match and I were not a physical match',
    'My match and I were not a personality match',
    'I did not reach out',
    'They did not reach out',
    'We have nothing in common, but they seem cool',
    'Different majors, but could be fun to learn something new',
    'Same college - gives us something to talk about!',
    'Their class year makes them an interesting match',
    'Major heart-eyes for their music taste',
    'Their three words are a vibe, we might click',
    'They seem fun, and their profile stands out',
    'Our majors are worlds apart, but opposites attract?',
    'Their song choice is my jam, we could be in tune',
    'Feels like we’d click, their profile just clicked with me',
    'The way they describe themselves is intriguing, wanna know more',
    'Everything aligns – their college, major, and those three words',
    'Their profile is all good vibes, can’t wait to chat',
    'They sound ambitious, and their taste in music is a bonus',
    'Just my type on paper – from their major to their song choice',
    'Their description’s got depth and their song choice rocks',
    'Their profile’s a perfect pitch – right college, right year, right tune',
    'We’re in the same class year, and their profile’s class apart',
    'Their college and major are impressive, and so is their profile',
    'It’s a match! Their profile’s got personality and brains',
    'A+ profile – love the academic flair and personal touch',
];

function MatchFeedback({ matchID, matchFeedback, refresh }: any) {
    const [review, setReview] = useState<Review>({
        overallRating: matchFeedback?.overallRating || '',
        topReasonForRating: matchFeedback?.topReasonForRating || '',
        metMatch: matchFeedback?.metMatch || false,
        numberOfDates: matchFeedback?.numberOfDates || 0,
        inRelationshipWithMatch: matchFeedback?.inRelationshipWithMatch || false,
        additionalComments: matchFeedback?.additionalComments || '',
    });
    const [isModalOpen, setIsModalOpen] = useState(false);

    const submitFeedback = async () => {
        await fetch(`/api/review/${matchID}`, {
            method: 'POST',
            body: JSON.stringify({ ...review, dateSubmitted: new Date() }),
        });
        refresh();
        setIsModalOpen(false);
    };
    return (
        <div>
            <button
                onClick={() => setIsModalOpen(true)}
                className="mt-1 mb-2 px-4 py-2 bg-blue-500 text-white rounded hover:bg-blue-600"
            >
                Leave Feedback
            </button>
            ;
            {isModalOpen && (
                <div className="fixed top-0 left-0 w-full h-full bg-gray-500 bg-opacity-50 flex items-center justify-center">
                    <div className="bg-white p-6 rounded-lg shadow-lg w-full max-w-md">
                        <h2 className="text-2xl mb-4 mt-2 font-extrabold text-rose-400">Match Feedback</h2>

                        {/* Feedback form */}
                        <div className="space-y-4 text-gray-500">
                            {/* Overall Rating */}
                            <div>
                                <label>
                                    On a scale of 1-10, is this match a Perfect Match? &#40;1-terrible match; 10-Perfect
                                    Match!&#41;
                                </label>
                                <input
                                    type="number"
                                    min="1"
                                    max="10"
                                    value={review.overallRating}
                                    onChange={(e) => setReview({ ...review, overallRating: Number(e.target.value) })}
                                    className="w-full bg-white p-2 mt-1 border rounded-md text-base leading-light focus:outline-none focus:ring-2 focus:ring-blue-600 focus:border-transparent"
                                />
                            </div>

                            {/* Top Reason for Rating */}
                            <div>
                                <label>Top Reason for Rating:</label>
                                <select
                                    autoFocus
                                    className="w-full bg-white border rounded-md overflow-hidden"
                                    value={review.topReasonForRating}
                                    onChange={(e) => setReview({ ...review, topReasonForRating: e.target.value })}
                                >
                                    {ratingOptions.map((option: string) => (
                                        <option key={option} value={option} className="bg-white">
                                            {option}
                                        </option>
                                    ))}
                                </select>
                            </div>

                            {/* Met Match */}
                            <div>
                                <label className="text-gray-600">Have you met this match?</label>
                                <input
                                    className="ml-1 cursor-pointer"
                                    type="checkbox"
                                    checked={review.metMatch}
                                    onChange={(e) => setReview({ ...review, metMatch: e.target.checked })}
                                />
                            </div>

                            {/* Number of Dates */}
                            <div>
                                <label className="text-gray-600">Number of Dates:</label>
                                <input
                                    className="bg-white ml-1 pl-1"
                                    type="number"
                                    value={review.numberOfDates}
                                    onChange={(e) => setReview({ ...review, numberOfDates: Number(e.target.value) })}
                                />
                            </div>

                            {/* In Relationship with Match */}
                            <div>
                                <label className="text-gray-600">In Relationship with Match:</label>
                                <input
                                    className="ml-1 cursor-pointer"
                                    type="checkbox"
                                    checked={review.inRelationshipWithMatch}
                                    onChange={(e) =>
                                        setReview({
                                            ...review,
                                            inRelationshipWithMatch: e.target.checked,
                                        })
                                    }
                                />
                            </div>

                            {/* Additional Comments */}
                            <div>
                                <label className="text-gray-600">Additional Comments:</label>
                                <textarea
                                    value={review.additionalComments}
                                    onChange={(e) => setReview({ ...review, additionalComments: e.target.value })}
                                    className="w-full p-2 mt-1 border rounded-md bg-white"
                                    rows={4}
                                />
                            </div>
                        </div>

                        {/* Buttons */}
                        <div className="mt-2 mb-2 flex justify-end space-x-4">
                            <button
                                onClick={() => setIsModalOpen(false)}
                                className="px-4 py-2 bg-gray-300 text-gray-700 rounded hover:bg-gray-400 transition"
                            >
                                Close
                            </button>
                            <button
                                onClick={submitFeedback}
                                className="px-4 py-2 bg-blue-500 text-white rounded hover:bg-blue-600 transition"
                            >
                                Submit Feedback
                            </button>
                        </div>
                    </div>
                </div>
            )}
        </div>
    );
}

<<<<<<< HEAD
function MatchTile({ matchID, matchData, contact, matchFeedback, refresh, mutualCrush, superMatch, platonic, matchPoked }: any) {
=======
function maskText(text: string): string {
    return text.split('').map(char => char === ' ' ? ' ' : char === ',' ? ',' : '♥').join('');
}


function MatchTile({ matchID, matchData, contact, matchFeedback, refresh, mutualCrush, superMatch, platonic }: any) {
>>>>>>> aac439b6
    const matchEmoji = useMemo(() => {
        return emoji[Math.floor(Math.random() * emoji.length)];
    }, []);

    // Function to render the play button or emoji for the hookupsong
    const renderSongSection = () => {
        if (matchData.survey.hookupsongURL) {
            const spotifyID = matchData.survey.hookupsongURL.url.split('/')[4];
            const spotifyURL = `https://open.spotify.com/embed/track/${spotifyID}?utm_source=generator&theme=0`;
            return (
                <div>
                    <p className="mb-3 sm:mb-3 text-gray-500">
                        <button
                            onClick={() => window.open(matchData.survey.hookupsongURL.url, '_blank')}
                            className="font-bold"
                        >
                            <Iframe
                                url={spotifyURL}
                                allow="autoplay; clipboard-write; encrypted-media; fullscreen; picture-in-picture"
                                loading="lazy"
                                styles={{
                                    border: 'none',
                                    maxHeight: '80px',
                                    borderRadius: '13px',
                                    backgroundColor: 'rgba(0, 0, 0, 0.1)',
                                    margin: '7px 0px',
                                    width: '320px',
                                }}
                            ></Iframe>
                        </button>
                    </p>
                </div>
            );
        }
    };

    const [showBack, setShowBack] = useState(false);
    const [showPopup, setShowPopup] = useState(false);
    const buttonRef = React.createRef<HTMLButtonElement>();
    const [poked, setPoked] = useState(matchPoked);

    const handleFlip = (): void => {
        const selection = window.getSelection();
        if (selection && selection.toString().length > 0) {
            return;
        }
        setShowPopup(false);
        setShowBack(!showBack);
    }

    const handlePop = (e: React.MouseEvent<HTMLButtonElement>): void => {
        e.stopPropagation();
        setShowPopup(!showPopup);
    }

    const handlePoke = (): void => {
        fetch(`/api/poke/`, {
            method: 'POST',
            body: JSON.stringify({ matchEmail: matchData.email }),
        }).then((res) => {
            if (!res.ok) alert('Failed to poke match. Please try again later or contact us for help.');
            else setPoked(true);
            setShowPopup(false);
        });
    }

    return (
        <div className={`relative sm:w-3/4 lg:w-2/3 lg:max-w-3xl mx-[2%] sm:mx-auto perspective-400
        transform-3d transition-transform duration-1000 ease-in-out
        ${showBack ? 'rotate-y-half' : 'rotate-y-0'}
        `} onClick={handleFlip}>
            {/* Front of Card  */}
            <div className={`h-full w-full absolute top-0 bottom-0 left-0 right-0
            shadow-[0px_4px_8px_0px_rgba(0,0,0,0.25),18px_12px_0px_0px_rgba(36,67,141,1)] 
            rounded-lg border-2 border-pmblue-500
            sm:flex backface-hidden 
            ${showBack ? 'pointer-events-none' : 'pointer-events-auto'}`}>
                <div
                    className={`flex flex-col bg-white rounded-lg mx-auto w-full h-full
                        ${mutualCrush ? 'animate-pulse-glow' : ''}
                    `}
                >
                    <div className="relative pt-6 px-5 md:px-10 w-full z-10 h-[90%] md:h-3/4">
                        {mutualCrush ? (<div className="-z-10 absolute -top-[0px] -left-[0px] h-[220px] w-[220px] block pointer-events-none">
                            <Image src="/mutualcrushstamp.svg" alt="pm logo" layout='fill' priority={true} draggable='false' />
                        </div>) :
                            (superMatch && (platonic ? (
                                <div className="-z-10 absolute -top-[0px] -left-[0px] h-[220px] w-[220px] block pointer-events-none">
                                    <Image src="/supermatchstampplatonic.svg" alt="pm logo" layout='fill' priority={true} draggable='false' />
                                </div>) :
                                (<div className="-z-10 absolute -top-[0px] -left-[0px] h-[220px] w-[220px] block pointer-events-none">
                                    <Image src="/supermatchstamp.svg" alt="pm logo" layout='fill' priority={true} draggable='false' />
                                </div>)))}
                        <div className="flex justify-end items-center w-full h-[12.5%] md:h-1/4">
                            <div className="flex justify-between w-full md:w-[65%]">
                                <div className="w-3/4">
                                    <h3 className="text-4xl font-bold w-full text-pmred-500">
                                        {matchData.profile.firstName}
                                    </h3>
                                </div>
                                {platonic ?
                                    (<div className="w-1/4 h-auto items-center">
                                        <Image src="/matchcardheartsplatonic.svg" alt="hearts" height={35} width={130} loading='lazy' draggable='false' />
                                    </div>) :
                                    (<div className="w-1/4 h-auto items-center">
                                        <Image src="/matchcardhearts.svg" alt="hearts" height={35} width={130} loading='lazy' draggable='false' />
                                    </div>)}
                            </div>
                        </div>
                        <div className="mt-4 flex h-3/4 min-h-fit justify-end items-center w-full font-work-sans text-xl font-semibold">
                            <div className="flex sm:contents w-1/2 md:w-1/4">
                                <div className="my-0 text-[120px] -ml-4 md:ml-0 md:my-[60px] md:text-[170px]">{matchEmoji}</div>
                            </div>
                            <div className="text-pmblue-500 flex flex-col gap-2 w-1/2 md:w-3/4">
                                <div className="flex justify-start gap-2 flex-wrap text-sm/3 md:text-lg/6">
                                    <div className="flex items-center">
                                        <svg xmlns="http://www.w3.org/2000/svg" width="20" height="22" viewBox="0 0 22 27" fill="none">
                                            <path d="M10.6616 13.2886C11.3925 13.2886 12.0182 13.0283 12.5386 12.5079C13.0591 11.9874 13.3193 11.3617 13.3193 10.6309C13.3193 9.89999 13.0591 9.27432 12.5386 8.75385C12.0182 8.23338 11.3925 7.97314 10.6616 7.97314C9.93075 7.97314 9.30508 8.23338 8.78461 8.75385C8.26414 9.27432 8.00391 9.89999 8.00391 10.6309C8.00391 11.3617 8.26414 11.9874 8.78461 12.5079C9.30508 13.0283 9.93075 13.2886 10.6616 13.2886ZM10.6616 23.0557C13.3636 20.5751 15.368 18.3216 16.6747 16.2951C17.9814 14.2686 18.6348 12.4691 18.6348 10.8966C18.6348 8.48254 17.8651 6.50586 16.3259 4.9666C14.7866 3.42734 12.8985 2.65771 10.6616 2.65771C8.42471 2.65771 6.53663 3.42734 4.99737 4.9666C3.45811 6.50586 2.68848 8.48254 2.68848 10.8966C2.68848 12.4691 3.34183 14.2686 4.64854 16.2951C5.95525 18.3216 7.95961 20.5751 10.6616 23.0557ZM10.6616 26.5771C7.09585 23.5429 4.4326 20.7246 2.67187 18.1223C0.91113 15.5199 0.0307617 13.1114 0.0307617 10.8966C0.0307617 7.57449 1.09938 4.92785 3.23663 2.95671C5.37388 0.985569 7.84887 0 10.6616 0C13.4744 0 15.9494 0.985569 18.0866 2.95671C20.2239 4.92785 21.2925 7.57449 21.2925 10.8966C21.2925 13.1114 20.4121 15.5199 18.6514 18.1223C16.8906 20.7246 14.2274 23.5429 10.6616 26.5771Z" fill="#00438D" />
                                        </svg>
                                        <p className="ml-2 text-left">{matchData.profile.city} </p>
                                    </div>
                                    <div className="flex items-center">
                                        <svg xmlns="http://www.w3.org/2000/svg" width="20" height="20" viewBox="0 0 19 23" fill="none">
                                            <path d="M4.49941 22.2881C3.43608 22.2881 2.52858 21.9123 1.77691 21.1606C1.02525 20.4089 0.649414 19.5014 0.649414 18.4381V4.13809C0.649414 3.07475 1.02525 2.16725 1.77691 1.41559C2.52858 0.663919 3.43608 0.288086 4.49941 0.288086H18.2494V16.7881C17.7911 16.7881 17.4015 16.9485 17.0807 17.2693C16.7598 17.5902 16.5994 17.9798 16.5994 18.4381C16.5994 18.8964 16.7598 19.286 17.0807 19.6068C17.4015 19.9277 17.7911 20.0881 18.2494 20.0881V22.2881H4.49941ZM2.84941 14.9456C3.10608 14.8173 3.37191 14.7256 3.64691 14.6706C3.92191 14.6156 4.20608 14.5881 4.49941 14.5881H5.04941V2.48809H4.49941C4.04108 2.48809 3.6515 2.6485 3.33066 2.96934C3.00983 3.29017 2.84941 3.67975 2.84941 4.13809V14.9456ZM7.24941 14.5881H16.0494V2.48809H7.24941V14.5881ZM4.49941 20.0881H14.7569C14.6469 19.8314 14.5598 19.5702 14.4957 19.3043C14.4315 19.0385 14.3994 18.7498 14.3994 18.4381C14.3994 18.1448 14.4269 17.8606 14.4819 17.5856C14.5369 17.3106 14.6286 17.0448 14.7569 16.7881H4.49941C4.02275 16.7881 3.62858 16.9485 3.31691 17.2693C3.00525 17.5902 2.84941 17.9798 2.84941 18.4381C2.84941 18.9148 3.00525 19.3089 3.31691 19.6206C3.62858 19.9323 4.02275 20.0881 4.49941 20.0881Z" fill="#00438D" />
                                        </svg>
                                        <p className="ml-2 text-left">{matchData.profile.year}, {matchData.profile.major} </p>
                                    </div>
                                    <div className="flex items-center">
                                        <svg xmlns="http://www.w3.org/2000/svg" width="20" height="19" viewBox="0 0 21 22" fill="none">
                                            <circle cx="8.47521" cy="8.70519" r="7.19444" stroke="#00438D" stroke-width="2.5" />
                                            <path d="M18.147 21.2C18.6352 21.6881 19.4267 21.6881 19.9148 21.2C20.403 20.7118 20.403 19.9204 19.9148 19.4322L18.147 21.2ZM12.6054 15.6583L18.147 21.2L19.9148 19.4322L14.3731 13.8905L12.6054 15.6583Z" fill="#00438D" />
                                        </svg>
                                        <p className="ml-2 text-left">{matchData.profile.relationshipType} </p>
                                    </div>
                                </div>
                                <div className="font-normal text-base/4 md:text-base/5 italic text-left">
                                    <p>
                                        &#8220; {matchData.profile.bio} &#8221;
                                    </p>
                                </div>
                                <div className="flex flex-col justify-start gap-1 text-base flex-wrap font-normal">
                                    <div className="flex items-top">
                                        <div className="mt-1">
                                            <svg xmlns="http://www.w3.org/2000/svg" width="22" height="18" viewBox="0 0 28 21" fill="none">
                                                <g filter="url(#filter0_d_1266_695)">
                                                    <path d="M2.96586 18.6783C1.34485 18.671 0.0366807 17.351 0.0439821 15.7299L0.098063 3.72333C0.105364 2.10233 1.42537 0.794157 3.04638 0.801459L20.7786 0.881329C23.3344 0.892841 24.6554 3.93861 22.9173 5.81243L21.0504 7.82523C20.0141 8.94246 20.0052 10.6669 21.0298 11.7948L22.8963 13.8495C24.6135 15.7399 23.2644 18.7697 20.7105 18.7582L2.96586 18.6783Z" fill="#72E16E" />
                                                    <path d="M2.97023 17.7068C1.88577 17.7019 1.0106 16.8188 1.01549 15.7343L1.06957 3.72771C1.07445 2.64325 1.95754 1.76808 3.042 1.77297L20.7742 1.85284C22.484 1.86054 23.3678 3.89817 22.2051 5.15176L20.3381 7.16456C18.9588 8.65158 18.9469 10.9468 20.3107 12.448L21.0298 11.7948L20.3107 12.448L22.1772 14.5028C23.326 15.7674 22.4234 17.7944 20.7149 17.7867L2.97023 17.7068Z" stroke="#00438D" stroke-width="1.94303" />
                                                </g>
                                                <defs>
                                                    <filter id="filter0_d_1266_695" x="0.0439453" y="0.801758" width="25.6621" height="19.9561" filterUnits="userSpaceOnUse" color-interpolation-filters="sRGB">
                                                        <feFlood flood-opacity="0" result="BackgroundImageFix" />
                                                        <feColorMatrix in="SourceAlpha" type="matrix" values="0 0 0 0 0 0 0 0 0 0 0 0 0 0 0 0 0 0 127 0" result="hardAlpha" />
                                                        <feOffset dx="2" dy="2" />
                                                        <feComposite in2="hardAlpha" operator="out" />
                                                        <feColorMatrix type="matrix" values="0 0 0 0 0 0 0 0 0 0.262975 0 0 0 0 0.554769 0 0 0 1 0" />
                                                        <feBlend mode="normal" in2="BackgroundImageFix" result="effect1_dropShadow_1266_695" />
                                                        <feBlend mode="normal" in="SourceGraphic" in2="effect1_dropShadow_1266_695" result="shape" />
                                                    </filter>
                                                </defs>
                                            </svg>
                                        </div>
                                        <div className="w-full">
                                            <p className="ml-2 text-left text-base/5 md:text-lg/6">My green flag: <strong>{matchData.survey.greenflag}</strong> </p>
                                        </div>
                                    </div>
                                    <div className="flex items-top">
                                        <div className="mt-1">
                                            <svg xmlns="http://www.w3.org/2000/svg" width="22" height="18" viewBox="0 0 28 21" fill="none">
                                                <g filter="url(#filter0_d_1266_699)">
                                                    <path d="M2.96586 18.6783C1.34485 18.671 0.0366807 17.351 0.0439821 15.7299L0.098063 3.72333C0.105364 2.10233 1.42537 0.794157 3.04638 0.801459L20.7786 0.881329C23.3344 0.892841 24.6554 3.93861 22.9173 5.81243L21.0504 7.82523C20.0141 8.94246 20.0052 10.6669 21.0298 11.7948L22.8963 13.8495C24.6135 15.7399 23.2644 18.7697 20.7105 18.7582L2.96586 18.6783Z" fill="#BB5EED" />
                                                    <path d="M2.97023 17.7068C1.88577 17.7019 1.0106 16.8188 1.01549 15.7343L1.06957 3.72771C1.07445 2.64325 1.95754 1.76808 3.042 1.77297L20.7742 1.85284C22.484 1.86054 23.3678 3.89817 22.2051 5.15176L20.3381 7.16456C18.9588 8.65158 18.9469 10.9468 20.3107 12.448L21.0298 11.7948L20.3107 12.448L22.1772 14.5028C23.326 15.7674 22.4234 17.7944 20.7149 17.7867L2.97023 17.7068Z" stroke="#00438D" stroke-width="1.94303" />
                                                </g>
                                                <defs>
                                                    <filter id="filter0_d_1266_699" x="0.0439453" y="0.801758" width="25.6621" height="19.9561" filterUnits="userSpaceOnUse" color-interpolation-filters="sRGB">
                                                        <feFlood flood-opacity="0" result="BackgroundImageFix" />
                                                        <feColorMatrix in="SourceAlpha" type="matrix" values="0 0 0 0 0 0 0 0 0 0 0 0 0 0 0 0 0 0 127 0" result="hardAlpha" />
                                                        <feOffset dx="2" dy="2" />
                                                        <feComposite in2="hardAlpha" operator="out" />
                                                        <feColorMatrix type="matrix" values="0 0 0 0 0 0 0 0 0 0.262975 0 0 0 0 0.554769 0 0 0 1 0" />
                                                        <feBlend mode="normal" in2="BackgroundImageFix" result="effect1_dropShadow_1266_699" />
                                                        <feBlend mode="normal" in="SourceGraphic" in2="effect1_dropShadow_1266_699" result="shape" />
                                                    </filter>
                                                </defs>
                                            </svg>
                                        </div>
                                        <div className="w-full">
                                            <p className="ml-2 text-left text-base/5 md:text-lg/6">My guilty pleasure: <strong>{matchData.profile.guiltyPleasure}</strong> </p>
                                        </div>
                                    </div>
                                </div>
                            </div>
                        </div>
                    </div>
                    {mutualCrush ? (<div className="w-full h-auto z-10">
                        <Image src="/mutualcrushstripe.svg" alt="mutual crush" height={40} width={913} loading='lazy' draggable='false' />
                    </div>) : (superMatch ? (platonic ? (<div className="w-full h-auto mt-4 z-10">
                        <Image src="/supermatchstripeplatonic.svg" alt="platonic super match" height={40} width={913} loading='lazy' draggable='false' />
                    </div>) :
                        (<div className="w-full h-auto mt-4 z-10">
                            <Image src="/supermatchstripe.svg" alt="super match" height={40} width={913} loading='lazy' draggable='false' />
                        </div>))
                        : (platonic ? (<hr className="z-10 mt-6 mb-2 border-pmorange-500 border-8"></hr>) :
                            (<hr className="z-10 mt-6 mb-2 border-pmpink2-500 border-8"></hr>)))}

                    <div className="mx-6 relative rounded-md w-auto mb-5 h-auto mt-3 px-6 py-3 font-work-sans text-base md:text-lg font-semibold text-pmblue-500 bg-pmpink-500">
                        <div className="absolute -top-[120px] -right-[20px] h-[150px] w-[220px] hidden lg:block pointer-events-none">
                            <Image src="/matchcardpmlogo.svg" alt="pm logo" layout='fill' priority={true} draggable='false' />
                        </div>
                        <p className="text-left">Interests: <span style={{ color: '#F4001F' }}>{matchData.survey.interests.join(', ')}</span></p>
                        <p className="text-left">Looking For: <span style={{ color: '#F4001F' }}>{matchData.profile.relationshipType}</span></p>
                    </div>
                </div>
            </div >

            {/* Back of Card  */}

            <div className={`h-full w-full absolute top-0 bottom-0 left-0 right-0
            shadow-[0px_4px_8px_0px_rgba(0,0,0,0.25),18px_12px_0px_0px_rgba(36,67,141,1)] 
            rounded-lg border-2 border-pmblue-500 rotate-y-half
            sm:flex backface-hidden 
            ${showBack ? 'pointer-events-auto' : 'pointer-events-none'}`}>
                <div
                    className={`flex flex-col bg-white rounded-lg mx-auto w-full h-full
                        ${mutualCrush ? 'animate-pulse-glow' : ''}
                    `}
                >
                    <div className=" pt-6 w-full z-10 h-1/4">
                        <div className="px-10">
                            {/* <p className="text-gray-500">
                        📚 {matchData.profile.year.charAt(0).toUpperCase() + matchData.profile.year.slice(1)},{' '}
                        {matchData.profile.major.charAt(0).toUpperCase() + matchData.profile.major.slice(1)}
                    </p> */}
                            <div className=" flex justify-center items-center w-full">
                                {platonic ?
                                    (<div className="w-fit h-auto items-center">
                                        <Image src="/matchcardheartsplatonic.svg" alt="hearts" height={35} width={130} loading='lazy' draggable='false' />
                                    </div>) :
                                    (<div className="w-fit h-auto items-center">
                                        <Image src="/matchcardhearts.svg" alt="hearts" height={35} width={130} loading='lazy' draggable='false' />
                                    </div>)}
                                <div className="w-full">
                                    <h3 className="text-4xl font-bold w-full text-pmred-500 text-center">
                                        {matchData.profile.firstName}
                                    </h3>
                                </div>
                                {platonic ?
                                    (<div className="w-fit h-auto items-center">
                                        <Image src="/matchcardheartsplatonic.svg" alt="hearts" height={35} width={130} loading='lazy' draggable='false' />
                                    </div>) :
                                    (<div className="w-fit h-auto items-center">
                                        <Image src="/matchcardhearts.svg" alt="hearts" height={35} width={130} loading='lazy' draggable='false' />
                                    </div>)}
                            </div>
                        </div>
                        <div className='mt-6'>
                            {platonic ? (<div className="w-full h-auto z-10">
                                <Image src="/pokestripeplatonic.svg" alt="poke to unlock" height={60} width={913} loading='lazy' draggable='false' />
                            </div>) :
                                (<div className="w-full h-auto z-10">
                                    <Image src="/pokestripe.svg" alt="poke to unlock" height={60} width={913} loading='lazy' draggable='false' />
                                </div>)
                            }
                        </div>
                    </div>

                    <div className=" pt-3 px-10 w-full z-10 h-3/4">
                        <div className="flex justify-start items-center w-full font-work-sans font-semibold gap-2 md:gap-8 h-1/2">
                            <div className="text-pmblue-500 flex flex-col gap-2 text-xl justify-start w-full">
                                {contact.insta && (<div className="flex items-center">
                                    <svg xmlns="http://www.w3.org/2000/svg" width="35" height="35" viewBox="0 0 42 43" fill="none">
                                        <path fill-rule="evenodd" clip-rule="evenodd" d="M27.4545 5.99414C29.73 5.99414 31.9122 6.89805 33.5211 8.50701C35.1301 10.116 36.034 12.2982 36.034 14.5736V28.3007C36.034 30.5762 35.1301 32.7584 33.5211 34.3673C31.9122 35.9763 29.73 36.8802 27.4545 36.8802H13.7274C11.452 36.8802 9.26978 35.9763 7.66082 34.3673C6.05185 32.7584 5.14795 30.5762 5.14795 28.3007V14.5736C5.14795 12.2982 6.05185 10.116 7.66082 8.50701C9.26978 6.89805 11.452 5.99414 13.7274 5.99414H27.4545ZM27.4545 9.42592H13.7274C12.3622 9.42592 11.0528 9.96827 10.0875 10.9336C9.12208 11.899 8.57973 13.2084 8.57973 14.5736V28.3007C8.57973 29.666 9.12208 30.9753 10.0875 31.9407C11.0528 32.9061 12.3622 33.4484 13.7274 33.4484H27.4545C28.8198 33.4484 30.1291 32.9061 31.0945 31.9407C32.0599 30.9753 32.6022 29.666 32.6022 28.3007V14.5736C32.6022 13.2084 32.0599 11.899 31.0945 10.9336C30.1291 9.96827 28.8198 9.42592 27.4545 9.42592ZM20.591 14.5736C22.4113 14.5736 24.1571 15.2967 25.4443 16.5839C26.7314 17.8711 27.4545 19.6168 27.4545 21.4372C27.4545 23.2575 26.7314 25.0033 25.4443 26.2904C24.1571 27.5776 22.4113 28.3007 20.591 28.3007C18.7706 28.3007 17.0249 27.5776 15.7377 26.2904C14.4505 25.0033 13.7274 23.2575 13.7274 21.4372C13.7274 19.6168 14.4505 17.8711 15.7377 16.5839C17.0249 15.2967 18.7706 14.5736 20.591 14.5736ZM20.591 18.0054C19.6808 18.0054 18.8079 18.3669 18.1643 19.0105C17.5208 19.6541 17.1592 20.527 17.1592 21.4372C17.1592 22.3473 17.5208 23.2202 18.1643 23.8638C18.8079 24.5074 19.6808 24.869 20.591 24.869C21.5011 24.869 22.374 24.5074 23.0176 23.8638C23.6612 23.2202 24.0228 22.3473 24.0228 21.4372C24.0228 20.527 23.6612 19.6541 23.0176 19.0105C22.374 18.3669 21.5011 18.0054 20.591 18.0054ZM28.3125 11.9998C28.7676 11.9998 29.204 12.1805 29.5258 12.5023C29.8476 12.8241 30.0284 13.2606 30.0284 13.7157C30.0284 14.1707 29.8476 14.6072 29.5258 14.929C29.204 15.2508 28.7676 15.4315 28.3125 15.4315C27.8574 15.4315 27.421 15.2508 27.0992 14.929C26.7774 14.6072 26.5966 14.1707 26.5966 13.7157C26.5966 13.2606 26.7774 12.8241 27.0992 12.5023C27.421 12.1805 27.8574 11.9998 28.3125 11.9998Z" fill="#00438D" />
                                    </svg>
                                    <p className="ml-2 text-left">Ins: @{contact.insta} </p>
                                </div>)}
                                {contact.phone && (<div className="flex items-center">
                                    <svg xmlns="http://www.w3.org/2000/svg" width="35" height="32" viewBox="0 0 42 42" fill="none">
                                        <path d="M13.7272 5.17578C14.5852 5.17578 18.017 12.8973 18.017 13.7552C18.017 15.4711 15.4431 17.187 14.5852 18.9029C13.7272 20.6188 15.4431 22.3347 17.159 24.0506C17.8282 24.7198 20.5908 27.4824 22.3067 26.6244C24.0226 25.7665 25.7385 23.1926 27.4544 23.1926C28.3123 23.1926 36.0338 26.6244 36.0338 27.4824C36.0338 30.9142 33.46 33.488 30.8862 34.3459C28.3123 35.2039 26.5964 35.2039 23.1646 34.3459C19.7329 33.488 17.159 32.6301 12.8693 28.3403C8.57957 24.0506 7.72162 21.4768 6.86367 18.045C6.00573 14.6132 6.00573 12.8973 6.86367 10.3235C7.72162 7.74962 10.2955 5.17578 13.7272 5.17578Z" stroke="#00438D" stroke-width="3.43178" stroke-linecap="round" stroke-linejoin="round" />
                                        <path d="M24.0225 12.1074C25.1549 12.6393 26.1845 13.36 27.0424 14.2351C27.8832 15.0759 28.5867 16.0883 29.1015 17.1865" stroke="#00438D" stroke-width="3.43178" stroke-linecap="round" stroke-linejoin="round" />
                                        <path d="M25.7383 5.60449C28.1577 6.23937 30.3197 7.49197 32.0356 9.20787C33.7343 10.9238 34.9869 13.0686 35.6047 15.4709" stroke="#00438D" stroke-width="3.43178" stroke-linecap="round" stroke-linejoin="round" />
                                    </svg>
                                    <p className="ml-2 text-left">Tel: {contact.phone} </p>
                                </div>)}
                                {contact.fb && (<div className="flex items-center">
                                    <svg xmlns="http://www.w3.org/2000/svg" width="20" height="19" viewBox="0 0 21 22" fill="none">
                                        <circle cx="8.47521" cy="8.70519" r="7.19444" stroke="#00438D" stroke-width="2.5" />
                                        <path d="M18.147 21.2C18.6352 21.6881 19.4267 21.6881 19.9148 21.2C20.403 20.7118 20.403 19.9204 19.9148 19.4322L18.147 21.2ZM12.6054 15.6583L18.147 21.2L19.9148 19.4322L14.3731 13.8905L12.6054 15.6583Z" fill="#00438D" />
                                    </svg>
                                    <p className="ml-2 text-left">Fbk: {contact.fb} </p>
                                </div>)}
                                {contact.wechat && (<div className="flex items-center">
                                    <svg xmlns="http://www.w3.org/2000/svg" width="20" height="19" viewBox="0 0 21 22" fill="none">
                                        <circle cx="8.47521" cy="8.70519" r="7.19444" stroke="#00438D" stroke-width="2.5" />
                                        <path d="M18.147 21.2C18.6352 21.6881 19.4267 21.6881 19.9148 21.2C20.403 20.7118 20.403 19.9204 19.9148 19.4322L18.147 21.2ZM12.6054 15.6583L18.147 21.2L19.9148 19.4322L14.3731 13.8905L12.6054 15.6583Z" fill="#00438D" />
                                    </svg>
                                    <p className="ml-2 text-left">WeCht: {contact.wechat} </p>
                                </div>)}
                                {contact.linkedin && (<div className="flex items-center">
                                    <svg xmlns="http://www.w3.org/2000/svg" width="20" height="19" viewBox="0 0 21 22" fill="none">
                                        <circle cx="8.47521" cy="8.70519" r="7.19444" stroke="#00438D" stroke-width="2.5" />
                                        <path d="M18.147 21.2C18.6352 21.6881 19.4267 21.6881 19.9148 21.2C20.403 20.7118 20.403 19.9204 19.9148 19.4322L18.147 21.2ZM12.6054 15.6583L18.147 21.2L19.9148 19.4322L14.3731 13.8905L12.6054 15.6583Z" fill="#00438D" />
                                    </svg>
                                    <p className="ml-2 text-left">LIn: {contact.linkedin} </p>
                                </div>)}
                                {contact.snapchat && (<div className="flex items-center">
                                    <svg xmlns="http://www.w3.org/2000/svg" width="20" height="19" viewBox="0 0 21 22" fill="none">
                                        <circle cx="8.47521" cy="8.70519" r="7.19444" stroke="#00438D" stroke-width="2.5" />
                                        <path d="M18.147 21.2C18.6352 21.6881 19.4267 21.6881 19.9148 21.2C20.403 20.7118 20.403 19.9204 19.9148 19.4322L18.147 21.2ZM12.6054 15.6583L18.147 21.2L19.9148 19.4322L14.3731 13.8905L12.6054 15.6583Z" fill="#00438D" />
                                    </svg>
                                    <p className="ml-2 text-left">Snap: {contact.snapchat} </p>
                                </div>)}
                                {contact.email && (<div className="flex items-center">
                                    <svg xmlns="http://www.w3.org/2000/svg" width="20" height="19" viewBox="0 0 21 22" fill="none">
                                        <circle cx="8.47521" cy="8.70519" r="7.19444" stroke="#00438D" stroke-width="2.5" />
                                        <path d="M18.147 21.2C18.6352 21.6881 19.4267 21.6881 19.9148 21.2C20.403 20.7118 20.403 19.9204 19.9148 19.4322L18.147 21.2ZM12.6054 15.6583L18.147 21.2L19.9148 19.4322L14.3731 13.8905L12.6054 15.6583Z" fill="#00438D" />
                                    </svg>
                                    <p className="ml-2 text-left">Email: {contact.email} </p>
                                </div>)}

                                {contact.other && (<div className="flex items-center">
                                    <svg xmlns="http://www.w3.org/2000/svg" width="20" height="19" viewBox="0 0 21 22" fill="none">
                                        <circle cx="8.47521" cy="8.70519" r="7.19444" stroke="#00438D" stroke-width="2.5" />
                                        <path d="M18.147 21.2C18.6352 21.6881 19.4267 21.6881 19.9148 21.2C20.403 20.7118 20.403 19.9204 19.9148 19.4322L18.147 21.2ZM12.6054 15.6583L18.147 21.2L19.9148 19.4322L14.3731 13.8905L12.6054 15.6583Z" fill="#00438D" />
                                    </svg>
                                    <p className="ml-2 text-left">Other: {contact.other} </p>
                                </div>)}
                            </div>
                            <div className=" justify-center font-work-sans text-lg font-semibold items-center min-w-[250px]">
                                <div className='flex flex-col items-center justify-center'>
                                    <Button bold={true} mt={0} onClick={handlePop} ref={buttonRef}>See More!</Button>
                                    {showPopup && (
                                        <Popup triggerRef={buttonRef} placement="top" open={showPopup} arrowHeight={35} arrowWidth={30}>
                                            <div className='max-w-[40vw] lg:max-w-[30vw] min-w-64 font-work-sans text-center text-sm md:text-base
                                            bg-pmblue-500 border border-[#ccc] p-3 rounded-3xl shadow 
                                             '>
                                                <div className='flex flex-col items-center justify-center mx-6 my-3'>
                                                    <div className='font-bold text-md md:text-xl mb-5 drop-shadow-[6px_6px_0_[pmblue-500]]'>👉 WHAT&apos;S A POKE 👈</div>
                                                    <div>By poking your match, we&apos;ll send an email letting them know you&apos;re curious about them 👀
                                                        <br />
                                                        <br />
                                                        In return, you unlock the locked info about your match! Note this is not anonymous,
                                                        meaning if you chose to poke a match, they will know which match poked them.
                                                    </div>
                                                    <div className='grid grid-cols-1 md:grid-cols-2 gap-0 md:gap-8 justify-center mt-5'>
                                                        <Button bold={true} mt={5} onClick={handlePoke}>Poke My Match!</Button>
                                                        <Button bold={true} mt={5} >Go Back</Button>
                                                    </div>
                                                </div>
                                            </div>
                                        </Popup>
                                    )}
                                </div>
                                <div>
                                    <p className="mt-2 text-pmpink2-500 text-xs text-center">*note: poking is <u>not</u> anonymous</p>
                                </div>
                            </div>
                        </div>
                        <div className="relative rounded-md w-auto mb-5 h-auto mt-3 px-6 py-3 font-work-sans text-sm md:text-lg font-semibold text-pmblue-500 bg-pmpink-500 ">
                            {!poked && <div className="absolute top-0 right-[40px] h-[100px] w-[90px] hidden lg:block pointer-events-none">
                                <Image src="/pokelock.svg" alt="pm logo" layout='fill' priority={true} draggable='false' />
                            </div>}
                            <p className="text-left">My Sense of Humor is: {poked ? (<span style={{ color: '#F4001F' }}>{matchData.survey.humor.join(', ')}</span>) : (<span className="select-none" style={{ color: '#F4001F', filter: 'blur(5px)' }}>{maskText(matchData.survey.humor.join(', '))}</span>)}</p>
                            <p className="text-left">Where I would go on a first date: {poked ? (<span style={{ color: '#F4001F' }}>{matchData.survey.date}</span>) : (<span className="select-none" style={{ color: '#F4001F', filter: 'blur(5px)' }}>{maskText(matchData.survey.date)}</span>)}</p>
                            <p className="text-left">1 = Introvert, 10 = Extrovert, I&apos;m a: {poked ? (<span style={{ color: '#F4001F' }}>{matchData.survey.introvert}</span>) : (<span className="select-none" style={{ color: '#F4001F', filter: 'blur(5px)' }}>{maskText(String(matchData.survey.introvert))}</span>)}</p>
                            <p className="text-left">A green flag to me in a relationship: {poked ? (<span style={{ color: '#F4001F' }}>{matchData.survey.greenflag}</span>) : (<span className="select-none" style={{ color: '#F4001F', filter: 'blur(5px)' }}>{maskText(matchData.survey.greenflag)}</span>)}</p>
                        </div>
                    </div>
                </div>
            </div >
        </div >

    );
}

export default MatchTile;<|MERGE_RESOLUTION|>--- conflicted
+++ resolved
@@ -187,16 +187,11 @@
     );
 }
 
-<<<<<<< HEAD
-function MatchTile({ matchID, matchData, contact, matchFeedback, refresh, mutualCrush, superMatch, platonic, matchPoked }: any) {
-=======
 function maskText(text: string): string {
     return text.split('').map(char => char === ' ' ? ' ' : char === ',' ? ',' : '♥').join('');
 }
 
-
-function MatchTile({ matchID, matchData, contact, matchFeedback, refresh, mutualCrush, superMatch, platonic }: any) {
->>>>>>> aac439b6
+function MatchTile({ matchID, matchData, contact, matchFeedback, refresh, mutualCrush, superMatch, platonic, matchPoked }: any) {
     const matchEmoji = useMemo(() => {
         return emoji[Math.floor(Math.random() * emoji.length)];
     }, []);
